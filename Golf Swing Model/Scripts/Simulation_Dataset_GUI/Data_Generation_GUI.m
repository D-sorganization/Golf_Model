function Data_Generation_GUI()
    % GolfSwingDataGenerator - Improved GUI for generating golf swing training data
    
    % Create main figure with proper sizing
    screenSize = get(0, 'ScreenSize');
    figWidth = min(1400, screenSize(3) * 0.9);
    figHeight = min(800, screenSize(4) * 0.85);
    
    fig = figure('Name', 'Golf Swing Data Generator', ...
                 'Position', [(screenSize(3)-figWidth)/2, (screenSize(4)-figHeight)/2, figWidth, figHeight], ...
                 'MenuBar', 'none', ...
                 'ToolBar', 'none', ...
                 'NumberTitle', 'off', ...
                 'ResizeFcn', @resizeCallback);
    
    % Initialize handles structure
    handles = struct();
    handles.should_stop = false;
    handles.fig = fig;
    
    % Create main layout
    handles = createMainLayout(fig, handles);
    
    % Store handles in figure
    guidata(fig, handles);
    
    % Initialize preview
    updatePreview([], [], handles);
    updateCoefficientsPreview([], [], handles);
end

function handles = createMainLayout(fig, handles)
    % Create main layout with proper spacing
    
    % Main container panel
    mainPanel = uipanel('Parent', fig, ...
                       'Units', 'normalized', ...
                       'Position', [0, 0, 1, 1], ...
                       'BorderType', 'none', ...
                       'BackgroundColor', [0.94, 0.94, 0.94]);
    
    % Title panel
    titlePanel = uipanel('Parent', mainPanel, ...
                        'Units', 'normalized', ...
                        'Position', [0.005, 0.96, 0.99, 0.035], ...
                        'BackgroundColor', [0.2, 0.3, 0.5], ...
                        'BorderType', 'none');
    
    uicontrol('Parent', titlePanel, ...
              'Style', 'text', ...
              'String', 'Golf Swing Data Generator', ...
              'Units', 'normalized', ...
              'Position', [0.01, 0.1, 0.98, 0.8], ...
              'FontSize', 14, ...
              'FontWeight', 'bold', ...
              'ForegroundColor', 'white', ...
              'BackgroundColor', [0.2, 0.3, 0.5], ...
              'HorizontalAlignment', 'center');
    
    % Create two-column layout
    leftPanel = uipanel('Parent', mainPanel, ...
                       'Units', 'normalized', ...
                       'Position', [0.005, 0.005, 0.49, 0.95], ...
                       'BackgroundColor', [0.96, 0.96, 0.96], ...
                       'BorderType', 'line');
    
    rightPanel = uipanel('Parent', mainPanel, ...
                        'Units', 'normalized', ...
                        'Position', [0.505, 0.005, 0.49, 0.95], ...
                        'BackgroundColor', [0.96, 0.96, 0.96], ...
                        'BorderType', 'line');
    
    % Store panel references
    handles.leftPanel = leftPanel;
    handles.rightPanel = rightPanel;
    
    % Create content in both columns
    handles = createLeftColumnContent(leftPanel, handles);
    handles = createRightColumnContent(rightPanel, handles);
end

function handles = createLeftColumnContent(parent, handles)
    % Create all content for the left column
    
    % Define panel heights with proper spacing - adjusted for better visibility
    panelHeight1 = 0.22;  % Trial & Data Sources
    panelHeight2 = 0.22;  % Modeling Configuration  
    panelHeight3 = 0.27;  % Individual Joint Editor (taller for polynomial)
    panelHeight4 = 0.23;  % Output Configuration
    spacing = 0.01;
    yPositions = [0.76, 0.53, 0.25, 0.01];  % Adjusted positions to prevent overlap
    
    % Trial Settings & Data Sources Panel
    handles = createTrialAndDataPanel(parent, handles, yPositions(1), panelHeight1);
    
    % Modeling Configuration Panel
    handles = createModelingPanel(parent, handles, yPositions(2), panelHeight2);
    
    % Individual Joint Editor Panel
    handles = createJointEditorPanel(parent, handles, yPositions(3), panelHeight3);
    
    % Output Settings Panel
    handles = createOutputPanel(parent, handles, yPositions(4), panelHeight4);
end

function handles = createRightColumnContent(parent, handles)
    % Create all content for the right column
    
    % Preview Panel
    handles = createPreviewPanel(parent, handles, 0.60, 0.38);
    
    % Coefficients Table Panel
    handles = createCoefficientsPanel(parent, handles, 0.30, 0.28);
    
    % Progress Panel
    handles = createProgressPanel(parent, handles, 0.16, 0.12);
    
    % Control Buttons Panel
    handles = createControlPanel(parent, handles, 0.02, 0.12);
end

function handles = createTrialAndDataPanel(parent, handles, yPos, height)
    % Combined Trial Settings & Data Sources Configuration
    panel = uipanel('Parent', parent, ...
                   'Title', 'Trial Settings & Data Sources', ...
                   'FontSize', 11, ...
                   'FontWeight', 'bold', ...
                   'Units', 'normalized', ...
                   'Position', [0.01, yPos, 0.98, height], ...
                   'BackgroundColor', [0.98, 0.98, 0.98]);
    
    y1 = 0.75;  % Starting point file
    y2 = 0.58;  % Trial parameters  
    y3 = 0.38;  % Data sources
    y4 = 0.18;  % Model selection
    
    % === STARTING POINT FILE SELECTION ===
    uicontrol('Parent', panel, ...
              'Style', 'text', ...
              'String', 'Starting Point File:', ...
              'Units', 'normalized', ...
              'Position', [0.02, y1, 0.18, 0.12], ...
              'HorizontalAlignment', 'left', ...
              'FontWeight', 'bold');
    
    handles.input_file_edit = uicontrol('Parent', panel, ...
                                       'Style', 'edit', ...
                                       'String', 'Select a .mat input file...', ...
                                       'Units', 'normalized', ...
                                       'Position', [0.21, y1, 0.5, 0.12], ...
                                       'Enable', 'inactive', ...
                                       'TooltipString', 'Selected starting point .mat file (hover to see full path)');
    
    handles.browse_input_btn = uicontrol('Parent', panel, ...
                                        'Style', 'pushbutton', ...
                                        'String', 'Browse File...', ...
                                        'Units', 'normalized', ...
                                        'Position', [0.73, y1, 0.12, 0.12], ...
                                        'Callback', @(src,evt) browseInputFile(src, evt, handles), ...
                                        'TooltipString', 'Select starting point .mat file');
    
    handles.clear_input_btn = uicontrol('Parent', panel, ...
                                       'Style', 'pushbutton', ...
                                       'String', 'Clear', ...
                                       'Units', 'normalized', ...
                                       'Position', [0.86, y1, 0.08, 0.12], ...
                                       'Callback', @(src,evt) clearInputFile(src, evt, handles), ...
                                       'TooltipString', 'Clear file selection');
    
    % === TRIAL PARAMETERS ===
    uicontrol('Parent', panel, ...
              'Style', 'text', ...
              'String', 'Trials:', ...
              'Units', 'normalized', ...
              'Position', [0.02, y2, 0.08, 0.12], ...
              'HorizontalAlignment', 'left', ...
              'FontWeight', 'bold');
    
    handles.num_trials_edit = uicontrol('Parent', panel, ...
                                       'Style', 'edit', ...
                                       'String', '10', ...
                                       'Units', 'normalized', ...
                                       'Position', [0.11, y2, 0.08, 0.12], ...
                                       'Callback', @(src,evt) updateCoefficientsPreview(src, evt, handles), ...
                                       'TooltipString', 'Number of simulation trials');
    
    uicontrol('Parent', panel, ...
              'Style', 'text', ...
              'String', 'Duration (s):', ...
              'Units', 'normalized', ...
              'Position', [0.21, y2, 0.12, 0.12], ...
              'HorizontalAlignment', 'left');
    
    handles.sim_time_edit = uicontrol('Parent', panel, ...
                                     'Style', 'edit', ...
                                     'String', '0.3', ...
                                     'Units', 'normalized', ...
                                     'Position', [0.34, y2, 0.08, 0.12], ...
                                     'TooltipString', 'Simulation duration in seconds');
    
    uicontrol('Parent', panel, ...
              'Style', 'text', ...
              'String', 'Sample Rate (Hz):', ...
              'Units', 'normalized', ...
              'Position', [0.44, y2, 0.14, 0.12], ...
              'HorizontalAlignment', 'left');
    
    handles.sample_rate_edit = uicontrol('Parent', panel, ...
                                        'Style', 'edit', ...
                                        'String', '100', ...
                                        'Units', 'normalized', ...
                                        'Position', [0.59, y2, 0.08, 0.12], ...
                                        'TooltipString', 'Data sampling rate');
    
    uicontrol('Parent', panel, ...
              'Style', 'text', ...
              'String', 'Mode:', ...
              'Units', 'normalized', ...
              'Position', [0.69, y2, 0.08, 0.12], ...
              'HorizontalAlignment', 'left');
    
    handles.execution_mode_popup = uicontrol('Parent', panel, ...
                                            'Style', 'popupmenu', ...
                                            'String', {'Sequential', 'Parallel'}, ...
                                            'Units', 'normalized', ...
                                            'Position', [0.78, y2, 0.16, 0.12], ...
                                            'TooltipString', 'Execution mode for trials');
    
    % === DATA SOURCES ===
    uicontrol('Parent', panel, ...
              'Style', 'text', ...
              'String', 'Data Sources:', ...
              'Units', 'normalized', ...
              'Position', [0.02, y3, 0.15, 0.12], ...
              'HorizontalAlignment', 'left', ...
              'FontWeight', 'bold');
    
    handles.use_model_workspace = uicontrol('Parent', panel, ...
                                           'Style', 'checkbox', ...
                                           'String', 'Model Workspace', ...
                                           'Units', 'normalized', ...
                                           'Position', [0.18, y3, 0.18, 0.12], ...
                                           'Value', 1, ...
                                           'TooltipString', 'Extract model parameters and variables');
    
    handles.use_logsout = uicontrol('Parent', panel, ...
                                   'Style', 'checkbox', ...
                                   'String', 'Logsout', ...
                                   'Units', 'normalized', ...
                                   'Position', [0.37, y3, 0.12, 0.12], ...
                                   'Value', 1, ...
                                   'TooltipString', 'Extract logged signals');
    
    handles.use_signal_bus = uicontrol('Parent', panel, ...
                                      'Style', 'checkbox', ...
                                      'String', 'Signal Bus', ...
                                      'Units', 'normalized', ...
                                      'Position', [0.50, y3, 0.15, 0.12], ...
                                      'Value', 1, ...
                                      'TooltipString', 'Extract ToWorkspace block data');
    
    handles.use_simscape = uicontrol('Parent', panel, ...
                                    'Style', 'checkbox', ...
                                    'String', 'Simscape Results', ...
                                    'Units', 'normalized', ...
                                    'Position', [0.66, y3, 0.18, 0.12], ...
                                    'Value', 1, ...
                                    'TooltipString', 'Extract primary simulation data');
    
    % === MODEL SELECTION ===
    uicontrol('Parent', panel, ...
              'Style', 'text', ...
              'String', 'Simulink Model:', ...
              'Units', 'normalized', ...
              'Position', [0.02, y4, 0.18, 0.12], ...
              'HorizontalAlignment', 'left', ...
              'FontWeight', 'bold');
    
    handles.model_display = uicontrol('Parent', panel, ...
                                     'Style', 'text', ...
                                     'String', 'GolfSwing3D_Kinetic', ...
                                     'Units', 'normalized', ...
                                     'Position', [0.21, y4, 0.4, 0.12], ...
                                     'HorizontalAlignment', 'left', ...
                                     'BackgroundColor', [1, 1, 1], ...
                                     'TooltipString', 'Selected Simulink model file');
    
    handles.model_browse_btn = uicontrol('Parent', panel, ...
                                        'Style', 'pushbutton', ...
                                        'String', 'Browse Model...', ...
                                        'Units', 'normalized', ...
                                        'Position', [0.63, y4, 0.15, 0.12], ...
                                        'Callback', @(src,evt) selectSimulinkModel(src, evt, handles), ...
                                        'TooltipString', 'Select Simulink model file');
    

    
    % Initialize model name
    handles.model_name = 'GolfSwing3D_Kinetic';
    handles.model_path = '';
    handles.selected_input_file = '';
end

function handles = createModelingPanel(parent, handles, yPos, height)
    % Modeling Configuration Panel
    panel = uipanel('Parent', parent, ...
                   'Title', 'Modeling Configuration', ...
                   'FontSize', 11, ...
                   'FontWeight', 'bold', ...
                   'Units', 'normalized', ...
                   'Position', [0.01, yPos, 0.98, height], ...
                   'BackgroundColor', [0.98, 0.98, 0.98]);
    
    y1 = 0.70;
    y2 = 0.40;
    y3 = 0.10;
    
    uicontrol('Parent', panel, ...
              'Style', 'text', ...
              'String', 'Torque Scenario:', ...
              'Units', 'normalized', ...
              'Position', [0.02, y1, 0.2, 0.2], ...
              'HorizontalAlignment', 'left');
    
    handles.torque_scenario_popup = uicontrol('Parent', panel, ...
                                             'Style', 'popupmenu', ...
                                             'String', {'Variable Torques', 'Zero Torque', 'Constant Torque'}, ...
                                             'Units', 'normalized', ...
                                             'Position', [0.22, y1, 0.3, 0.2], ...
                                             'Callback', @(src,evt) torqueScenarioCallback(src, evt, handles));
    
    uicontrol('Parent', panel, ...
              'Style', 'text', ...
              'String', 'Coefficient Range (±):', ...
              'Units', 'normalized', ...
              'Position', [0.02, y2, 0.2, 0.2], ...
              'HorizontalAlignment', 'left');
    
    handles.coeff_range_edit = uicontrol('Parent', panel, ...
                                        'Style', 'edit', ...
                                        'String', '50', ...
                                        'Units', 'normalized', ...
                                        'Position', [0.22, y2, 0.12, 0.2], ...
                                        'Callback', @(src,evt) updateCoefficientsPreview(src, evt, handles));
    
    uicontrol('Parent', panel, ...
              'Style', 'text', ...
              'String', 'Constant Value (G):', ...
              'Units', 'normalized', ...
              'Position', [0.40, y2, 0.2, 0.2], ...
              'HorizontalAlignment', 'left');
    
    handles.constant_value_edit = uicontrol('Parent', panel, ...
                                           'Style', 'edit', ...
                                           'String', '10', ...
                                           'Units', 'normalized', ...
                                           'Position', [0.60, y2, 0.12, 0.2], ...
                                           'Callback', @(src,evt) updateCoefficientsPreview(src, evt, handles));
    
    uicontrol('Parent', panel, ...
              'Style', 'text', ...
              'String', 'Simulink Model:', ...
              'Units', 'normalized', ...
              'Position', [0.02, y3, 0.2, 0.2], ...
              'HorizontalAlignment', 'left');
    
    handles.model_display = uicontrol('Parent', panel, ...
                                     'Style', 'text', ...
                                     'String', 'GolfSwing3D_Kinetic', ...
                                     'Units', 'normalized', ...
                                     'Position', [0.22, y3, 0.25, 0.2], ...
                                     'HorizontalAlignment', 'left', ...
                                     'BackgroundColor', [1, 1, 1]);
    
    handles.model_browse_btn = uicontrol('Parent', panel, ...
                                        'Style', 'pushbutton', ...
                                        'String', 'Browse...', ...
                                        'Units', 'normalized', ...
                                        'Position', [0.48, y3, 0.09, 0.2], ...
                                        'Callback', @(src,evt) selectSimulinkModel(src, evt, handles));
    
    % Store the current model name in handles
    handles.model_name = 'GolfSwing3D_Kinetic';
    handles.model_path = '';  % Initialize empty, will be set when user selects a model
    
    % Remove the Mode 3 comment - no longer needed here
end

function handles = createJointEditorPanel(parent, handles, yPos, height)
    % Individual Joint Editor with trial selection capability
    param_info = getPolynomialParameterInfo();
    
    panel = uipanel('Parent', parent, ...
                   'Title', 'Individual Joint Editor', ...
                   'FontSize', 11, ...
                   'FontWeight', 'bold', ...
                   'Units', 'normalized', ...
                   'Position', [0.01, yPos, 0.98, height], ...
                   'BackgroundColor', [0.98, 0.98, 0.98]);
    
    y1 = 0.75;
    y2 = 0.45;
    y3 = 0.15;
    
    uicontrol('Parent', panel, ...
              'Style', 'text', ...
              'String', 'Select Joint:', ...
              'Units', 'normalized', ...
              'Position', [0.02, y1, 0.12, 0.15], ...
              'HorizontalAlignment', 'left');
    
    handles.joint_selector = uicontrol('Parent', panel, ...
                                      'Style', 'popupmenu', ...
                                      'String', param_info.joint_names, ...
                                      'Units', 'normalized', ...
                                      'Position', [0.14, y1, 0.3, 0.15], ...
                                      'Callback', @(src,evt) updateJointCoefficients(src, evt, handles));
    
    uicontrol('Parent', panel, ...
              'Style', 'text', ...
              'String', 'Apply to:', ...
              'Units', 'normalized', ...
              'Position', [0.46, y1, 0.1, 0.15], ...
              'HorizontalAlignment', 'left');
    
    handles.trial_selection_popup = uicontrol('Parent', panel, ...
                                             'Style', 'popupmenu', ...
                                             'String', {'All Trials', 'Specific Trial'}, ...
                                             'Units', 'normalized', ...
                                             'Position', [0.56, y1, 0.18, 0.15], ...
                                             'Callback', @(src,evt) updateTrialSelectionMode(src, evt, handles));
    
    uicontrol('Parent', panel, ...
              'Style', 'text', ...
              'String', 'Trial #:', ...
              'Units', 'normalized', ...
              'Position', [0.75, y1, 0.08, 0.15], ...
              'HorizontalAlignment', 'left');
    
    handles.trial_number_edit = uicontrol('Parent', panel, ...
                                         'Style', 'edit', ...
                                         'String', '1', ...
                                         'Units', 'normalized', ...
                                         'Position', [0.83, y1, 0.08, 0.15], ...
                                         'Enable', 'off');
    
    % Coefficient edit boxes (A-G)
    coeff_labels = {'A', 'B', 'C', 'D', 'E', 'F', 'G'};
    handles.joint_coeff_edits = [];
    
    for i = 1:7
        xPos = 0.02 + (i-1) * 0.13;
        
        % Label
        uicontrol('Parent', panel, ...
                  'Style', 'text', ...
                  'String', coeff_labels{i}, ...
                  'Units', 'normalized', ...
                  'Position', [xPos, y2+0.05, 0.04, 0.1], ...
                  'FontWeight', 'bold', ...
                  'HorizontalAlignment', 'center');
        
        % Edit box
        handles.joint_coeff_edits(i) = uicontrol('Parent', panel, ...
                                                'Style', 'edit', ...
                                                'String', '0.00', ...
                                                'Units', 'normalized', ...
                                                'Position', [xPos+0.04, y2, 0.08, 0.15], ...
                                                'HorizontalAlignment', 'center', ...
                                                'Callback', @(src,evt) validateCoefficientInput(src, evt, handles));
    end
    
    % Action buttons
    handles.apply_joint_button = uicontrol('Parent', panel, ...
                                          'Style', 'pushbutton', ...
                                          'String', 'Apply to Table', ...
                                          'Units', 'normalized', ...
                                          'Position', [0.02, y3, 0.2, 0.2], ...
                                          'FontWeight', 'bold', ...
                                          'BackgroundColor', [0.7, 0.9, 0.7], ...
                                          'Callback', @(src,evt) applyJointToTable(src, evt, handles));
    
    handles.load_joint_button = uicontrol('Parent', panel, ...
                                         'Style', 'pushbutton', ...
                                         'String', 'Load from Table', ...
                                         'Units', 'normalized', ...
                                         'Position', [0.24, y3, 0.2, 0.2], ...
                                         'FontWeight', 'bold', ...
                                         'BackgroundColor', [0.9, 0.9, 0.7], ...
                                         'Callback', @(src,evt) loadJointFromTable(src, evt, handles));
    
    % Status
    handles.joint_status = uicontrol('Parent', panel, ...
                                    'Style', 'text', ...
                                    'String', sprintf('Ready - %s selected', param_info.joint_names{1}), ...
                                    'Units', 'normalized', ...
                                    'Position', [0.46, y3, 0.52, 0.15], ...
                                    'HorizontalAlignment', 'left', ...
                                    'BackgroundColor', [0.98, 0.98, 0.98]);
    
    % Polynomial equation display - more prominent and visible
    uicontrol('Parent', panel, ...
              'Style', 'text', ...
              'String', 'Polynomial Equation:', ...
              'Units', 'normalized', ...
              'Position', [0.02, 0.08, 0.25, 0.06], ...
              'FontSize', 9, ...
              'FontWeight', 'bold', ...
              'HorizontalAlignment', 'left');
    
    handles.equation_display = uicontrol('Parent', panel, ...
                                       'Style', 'text', ...
                                       'String', 'τ(t) = A + Bt + Ct² + Dt³ + Et⁴ + Ft⁵ + Gt⁶', ...
                                       'Units', 'normalized', ...
                                       'Position', [0.02, 0.02, 0.96, 0.08], ...
                                       'FontSize', 11, ...
                                       'FontWeight', 'bold', ...
                                       'ForegroundColor', [0.1, 0.1, 0.7], ...
                                       'BackgroundColor', [0.95, 0.95, 1], ...
                                       'HorizontalAlignment', 'center');
    
    handles.param_info = param_info;
end

function handles = createOutputPanel(parent, handles, yPos, height)
    % Output Configuration Panel
    panel = uipanel('Parent', parent, ...
                   'Title', 'Output Configuration', ...
                   'FontSize', 11, ...
                   'FontWeight', 'bold', ...
                   'Units', 'normalized', ...
                   'Position', [0.01, yPos, 0.98, height], ...
                   'BackgroundColor', [0.98, 0.98, 0.98]);
    
    y1 = 0.70;
    y2 = 0.45;
    y3 = 0.20;
    
    uicontrol('Parent', panel, ...
              'Style', 'text', ...
              'String', 'Output Folder:', ...
              'Units', 'normalized', ...
              'Position', [0.02, y1, 0.15, 0.15], ...
              'HorizontalAlignment', 'left');
    
    handles.output_folder_edit = uicontrol('Parent', panel, ...
                                          'Style', 'edit', ...
                                          'String', pwd, ...
                                          'Units', 'normalized', ...
                                          'Position', [0.17, y1, 0.6, 0.15]);
    
    handles.browse_button = uicontrol('Parent', panel, ...
                                     'Style', 'pushbutton', ...
                                     'String', 'Browse', ...
                                     'Units', 'normalized', ...
                                     'Position', [0.78, y1, 0.15, 0.15], ...
                                     'Callback', @(src,evt) browseOutputFolder(src, evt, handles));
    
    uicontrol('Parent', panel, ...
              'Style', 'text', ...
              'String', 'Dataset Folder:', ...
              'Units', 'normalized', ...
              'Position', [0.02, y2, 0.15, 0.15], ...
              'HorizontalAlignment', 'left');
    
    handles.folder_name_edit = uicontrol('Parent', panel, ...
                                        'Style', 'edit', ...
                                        'String', 'training_data_csv', ...
                                        'Units', 'normalized', ...
                                        'Position', [0.17, y2, 0.35, 0.15]);
    
    uicontrol('Parent', panel, ...
              'Style', 'text', ...
              'String', 'File Format:', ...
              'Units', 'normalized', ...
              'Position', [0.55, y2, 0.12, 0.15], ...
              'HorizontalAlignment', 'left');
    
    handles.format_popup = uicontrol('Parent', panel, ...
                                    'Style', 'popupmenu', ...
                                    'String', {'CSV Files', 'MAT Files', 'Both CSV and MAT'}, ...
                                    'Units', 'normalized', ...
                                    'Position', [0.67, y2, 0.26, 0.15]);
    
    % Info text
    uicontrol('Parent', panel, ...
              'Style', 'text', ...
              'String', 'Files saved with trial numbers and timestamps for identification.', ...
              'Units', 'normalized', ...
              'Position', [0.02, y3-0.05, 0.9, 0.15], ...
              'HorizontalAlignment', 'left', ...
              'BackgroundColor', [0.98, 0.98, 0.98]);
end

function handles = createPreviewPanel(parent, handles, yPos, height)
    % Input Parameters Preview Panel
    panel = uipanel('Parent', parent, ...
                   'Title', 'Input Parameters Preview', ...
                   'FontSize', 11, ...
                   'FontWeight', 'bold', ...
                   'Units', 'normalized', ...
                   'Position', [0.01, yPos, 0.98, height], ...
                   'BackgroundColor', [0.98, 0.98, 0.98]);
    
    % Update button
    handles.update_preview_button = uicontrol('Parent', panel, ...
                                             'Style', 'pushbutton', ...
                                             'String', 'Update Preview', ...
                                             'Units', 'normalized', ...
                                             'Position', [0.02, 0.88, 0.2, 0.10], ...
                                             'FontWeight', 'bold', ...
                                             'BackgroundColor', [0.2, 0.7, 0.2], ...
                                             'ForegroundColor', 'white', ...
                                             'Callback', @(src,evt) updatePreview(src, evt, handles));
    
    % Preview table
    handles.preview_table = uitable('Parent', panel, ...
                                   'Units', 'normalized', ...
                                   'Position', [0.02, 0.12, 0.96, 0.74], ...
                                   'ColumnName', {'Parameter', 'Value', 'Description'}, ...
                                   'ColumnWidth', {'auto', 'auto', 'auto'}, ...
                                   'RowStriping', 'on');
    
    % Instruction text
    uicontrol('Parent', panel, ...
              'Style', 'text', ...
              'String', 'Current parameter settings and expected simulation configuration.', ...
              'Units', 'normalized', ...
              'Position', [0.02, 0.02, 0.96, 0.08], ...
              'HorizontalAlignment', 'left', ...
              'BackgroundColor', [0.98, 0.98, 0.98]);
end

function handles = createCoefficientsPanel(parent, handles, yPos, height)
    % Polynomial Coefficients Table Panel
    param_info = getPolynomialParameterInfo();
    
    panel = uipanel('Parent', parent, ...
                   'Title', sprintf('Polynomial Coefficients (%d Joints, %d Parameters)', ...
                           length(param_info.joint_names), param_info.total_params), ...
                   'FontSize', 11, ...
                   'FontWeight', 'bold', ...
                   'Units', 'normalized', ...
                   'Position', [0.01, yPos, 0.98, height], ...
                   'BackgroundColor', [0.98, 0.98, 0.98]);
    
    % Search functionality
    searchY = 0.90;
    searchHeight = 0.08;
    
    uicontrol('Parent', panel, ...
              'Style', 'text', ...
              'String', 'Search:', ...
              'Units', 'normalized', ...
              'Position', [0.02, searchY, 0.08, searchHeight], ...
              'HorizontalAlignment', 'left');
    
    handles.search_edit = uicontrol('Parent', panel, ...
                                   'Style', 'edit', ...
                                   'String', '', ...
                                   'Units', 'normalized', ...
                                   'Position', [0.10, searchY, 0.20, searchHeight], ...
                                   'Callback', @(src,evt) searchCoefficients(src, evt, handles), ...
                                   'KeyPressFcn', @(src,evt) searchCoefficients(src, evt, handles));
    
    handles.clear_search_button = uicontrol('Parent', panel, ...
                                           'Style', 'pushbutton', ...
                                           'String', 'Clear', ...
                                           'Units', 'normalized', ...
                                           'Position', [0.31, searchY, 0.08, searchHeight], ...
                                           'Callback', @(src,evt) clearSearch(src, evt, handles));
    
    % Control buttons
    buttonY = 0.82;
    buttonHeight = 0.08;
    buttonWidth = 0.12;
    
    handles.reset_coeffs_button = uicontrol('Parent', panel, ...
                                           'Style', 'pushbutton', ...
                                           'String', 'Reset', ...
                                           'Units', 'normalized', ...
                                           'Position', [0.02, buttonY, buttonWidth, buttonHeight], ...
                                           'Callback', @(src,evt) resetCoefficientsToGenerated(src, evt, handles));
    
    handles.apply_row_button = uicontrol('Parent', panel, ...
                                        'Style', 'pushbutton', ...
                                        'String', 'Apply Row', ...
                                        'Units', 'normalized', ...
                                        'Position', [0.15, buttonY, buttonWidth, buttonHeight], ...
                                        'Callback', @(src,evt) applyRowToAll(src, evt, handles));
    
    handles.export_button = uicontrol('Parent', panel, ...
                                     'Style', 'pushbutton', ...
                                     'String', 'Export CSV', ...
                                     'Units', 'normalized', ...
                                     'Position', [0.28, buttonY, buttonWidth, buttonHeight], ...
                                     'Callback', @(src,evt) exportCoefficientsToCSV(src, evt, handles));
    
    handles.import_button = uicontrol('Parent', panel, ...
                                     'Style', 'pushbutton', ...
                                     'String', 'Import CSV', ...
                                     'Units', 'normalized', ...
                                     'Position', [0.41, buttonY, buttonWidth, buttonHeight], ...
                                     'Callback', @(src,evt) importCoefficientsFromCSV(src, evt, handles));
    
    handles.save_scenario_button = uicontrol('Parent', panel, ...
                                            'Style', 'pushbutton', ...
                                            'String', 'Save Scenario', ...
                                            'Units', 'normalized', ...
                                            'Position', [0.54, buttonY, buttonWidth, buttonHeight], ...
                                            'Callback', @(src,evt) saveScenario(src, evt, handles), ...
                                            'TooltipString', 'Save current torque coefficients as an experimental scenario');
    
    handles.load_scenario_button = uicontrol('Parent', panel, ...
                                            'Style', 'pushbutton', ...
                                            'String', 'Load Scenario', ...
                                            'Units', 'normalized', ...
                                            'Position', [0.67, buttonY, buttonWidth, buttonHeight], ...
                                            'Callback', @(src,evt) loadScenario(src, evt, handles), ...
                                            'TooltipString', 'Load saved experimental scenario coefficients');
    
    % Create table with proper column structure
    col_names = {'Trial'};
    col_widths = {60};
    col_editable = false;
    
    % Add columns for all joints and their coefficients
    for i = 1:length(param_info.joint_names)
        joint_name = param_info.joint_names{i};
        coeffs = param_info.joint_coeffs{i};
        
        % Shorten joint names for display
        short_name = getShortenedJointName(joint_name);
        
        for j = 1:length(coeffs)
            coeff = coeffs(j);
            col_names{end+1} = sprintf('%s_%s', short_name, coeff);
            col_widths{end+1} = 60;
            col_editable(end+1) = true;
        end
    end
    
    % Coefficients table
    handles.coefficients_table = uitable('Parent', panel, ...
                                        'Units', 'normalized', ...
                                        'Position', [0.02, 0.05, 0.96, 0.72], ...
                                        'ColumnName', col_names, ...
                                        'ColumnWidth', col_widths, ...
                                        'RowStriping', 'on', ...
                                        'ColumnEditable', col_editable, ...
                                        'CellEditCallback', @(src,evt) coefficientCellEditCallback(src, evt, handles));
    
    % Initialize edit tracking
    handles.edited_cells = {};
    handles.param_info = param_info;
end

function handles = createProgressPanel(parent, handles, yPos, height)
    % Progress and Activity Log Panel
    panel = uipanel('Parent', parent, ...
                   'Title', 'Generation Progress', ...
                   'FontSize', 11, ...
                   'FontWeight', 'bold', ...
                   'Units', 'normalized', ...
                   'Position', [0.01, yPos, 0.98, height], ...
                   'BackgroundColor', [0.98, 0.98, 0.98]);
    
    % Progress bar
    handles.progress_text = uicontrol('Parent', panel, ...
                                     'Style', 'text', ...
                                     'String', 'Ready to start generation...', ...
                                     'Units', 'normalized', ...
                                     'Position', [0.02, 0.55, 0.96, 0.35], ...
                                     'FontWeight', 'bold', ...
                                     'HorizontalAlignment', 'left', ...
                                     'BackgroundColor', [0.98, 0.98, 0.98]);
    
    % Status
    handles.status_text = uicontrol('Parent', panel, ...
                                   'Style', 'text', ...
                                   'String', 'Status: Ready', ...
                                   'Units', 'normalized', ...
                                   'Position', [0.02, 0.10, 0.96, 0.35], ...
                                   'HorizontalAlignment', 'left', ...
                                   'BackgroundColor', [0.98, 0.98, 0.98]);
end

function handles = createControlPanel(parent, handles, yPos, height)
    % Control Buttons Panel
    panel = uipanel('Parent', parent, ...
                   'Title', 'Generation Controls', ...
                   'FontSize', 11, ...
                   'FontWeight', 'bold', ...
                   'Units', 'normalized', ...
                   'Position', [0.01, yPos, 0.98, height], ...
                   'BackgroundColor', [0.98, 0.98, 0.98]);
    
    % Main control buttons
    buttonY = 0.25;
    buttonHeight = 0.50;
    
    handles.start_button = uicontrol('Parent', panel, ...
                                    'Style', 'pushbutton', ...
                                    'String', 'Start Generation', ...
                                    'Units', 'normalized', ...
                                    'Position', [0.02, buttonY, 0.20, buttonHeight], ...
                                    'FontWeight', 'bold', ...
                                    'BackgroundColor', [0.2, 0.6, 0.2], ...
                                    'ForegroundColor', 'white', ...
                                    'Callback', @(src,evt) startGeneration(src, evt, handles));
    
    handles.stop_button = uicontrol('Parent', panel, ...
                                   'Style', 'pushbutton', ...
                                   'String', 'Stop', ...
                                   'Units', 'normalized', ...
                                   'Position', [0.24, buttonY, 0.12, buttonHeight], ...
                                   'FontWeight', 'bold', ...
                                   'BackgroundColor', [0.8, 0.2, 0.2], ...
                                   'ForegroundColor', 'white', ...
                                   'Enable', 'off', ...
                                   'Callback', @(src,evt) stopGeneration(src, evt, handles));
    
    % Utility buttons
    handles.validate_button = uicontrol('Parent', panel, ...
                                       'Style', 'pushbutton', ...
                                       'String', 'Validate', ...
                                       'Units', 'normalized', ...
                                       'Position', [0.40, buttonY, 0.12, buttonHeight], ...
                                       'Callback', @(src,evt) validateSettings(src, evt, handles));
    
    handles.save_config_button = uicontrol('Parent', panel, ...
                                          'Style', 'pushbutton', ...
                                          'String', 'Save Config', ...
                                          'Units', 'normalized', ...
                                          'Position', [0.54, buttonY, 0.15, buttonHeight], ...
                                          'Callback', @(src,evt) saveConfiguration(src, evt, handles));
    
    handles.load_config_button = uicontrol('Parent', panel, ...
                                          'Style', 'pushbutton', ...
                                          'String', 'Load Config', ...
                                          'Units', 'normalized', ...
                                          'Position', [0.71, buttonY, 0.15, buttonHeight], ...
                                          'Callback', @(src,evt) loadConfiguration(src, evt, handles));
end

function resizeCallback(src, evt)
    % Handle window resize events
    % This is called automatically when the window is resized
    % The normalized units ensure proper scaling
end

% ==================== CALLBACK FUNCTIONS ====================
% (Include all the callback functions from the original code)

function handles = torqueScenarioCallback(src, ~, handles)
    scenario_idx = get(src, 'Value');
    
    % Enable/disable controls based on scenario
    switch scenario_idx
        case 1 % Variable Torques
            set(handles.coeff_range_edit, 'Enable', 'on');
            set(handles.constant_value_edit, 'Enable', 'off');
        case 2 % Zero Torque
            set(handles.coeff_range_edit, 'Enable', 'off');
            set(handles.constant_value_edit, 'Enable', 'off');
        case 3 % Constant Torque
            set(handles.coeff_range_edit, 'Enable', 'off');
            set(handles.constant_value_edit, 'Enable', 'on');
    end
    
    updatePreview([], [], handles);
    updateCoefficientsPreview([], [], handles);
    guidata(handles.fig, handles);
end

function handles = browseOutputFolder(src, ~, handles)
    folder = uigetdir(get(handles.output_folder_edit, 'String'), 'Select Output Folder');
    if folder ~= 0
        set(handles.output_folder_edit, 'String', folder);
        updatePreview([], [], handles);
        guidata(handles.fig, handles);
    end
end

function handles = updatePreview(~, ~, handles)
    try
        % Get current settings
        num_trials = str2double(get(handles.num_trials_edit, 'String'));
        sim_time = str2double(get(handles.sim_time_edit, 'String'));
        sample_rate = str2double(get(handles.sample_rate_edit, 'String'));
        scenario_idx = get(handles.torque_scenario_popup, 'Value');
        
        % Create preview data
        scenarios = {'Variable Torques', 'Zero Torque', 'Constant Torque'};
        preview_data = {
            'Number of Trials', num2str(num_trials), 'Total simulation runs';
            'Simulation Time', [num2str(sim_time) ' s'], 'Duration per trial';
            'Sample Rate', [num2str(sample_rate) ' Hz'], 'Data sampling frequency';
            'Data Points', num2str(round(sim_time * sample_rate)), 'Per trial time series';
            'Torque Scenario', scenarios{scenario_idx}, 'Coefficient generation method';
            'Modeling Mode', '3 (Hex Polynomial)', '7 coefficients per joint';
        };
        
        % Add scenario-specific info
        if scenario_idx == 1
            coeff_range = str2double(get(handles.coeff_range_edit, 'String'));
            preview_data = [preview_data; {
                'Coefficient Range', ['±' num2str(coeff_range)], 'Random variation bounds'
            }];
        elseif scenario_idx == 3
            constant_value = str2double(get(handles.constant_value_edit, 'String'));
            preview_data = [preview_data; {
                'Constant Value', num2str(constant_value), 'G coefficient value'
            }];
        end
        
        % Add output info
        output_folder = get(handles.output_folder_edit, 'String');
        folder_name = get(handles.folder_name_edit, 'String');
        preview_data = [preview_data; {
            'Output Location', fullfile(output_folder, folder_name), 'File destination'
        }];
        
        set(handles.preview_table, 'Data', preview_data);
        
    catch ME
        error_data = {'Error', 'Check inputs', ME.message};
        set(handles.preview_table, 'Data', error_data);
    end
end

function handles = updateCoefficientsPreview(~, ~, handles)
    try
        % Get current settings
        num_trials = str2double(get(handles.num_trials_edit, 'String'));
        if isnan(num_trials) || num_trials <= 0
            num_trials = 5;
        end
        % Remove artificial limit - show all trials
        num_trials = min(num_trials, 100); % Reasonable limit for display performance
        
        scenario_idx = get(handles.torque_scenario_popup, 'Value');
        coeff_range = str2double(get(handles.coeff_range_edit, 'String'));
        constant_value = str2double(get(handles.constant_value_edit, 'String'));
        
        % Get parameter info
        param_info = getPolynomialParameterInfo();
        total_columns = 1 + param_info.total_params;
        
        % Generate coefficient data
        coeff_data = cell(num_trials, total_columns);
        
        for i = 1:num_trials
            coeff_data{i, 1} = i; % Trial number
            
            col_idx = 2;
            for joint_idx = 1:length(param_info.joint_names)
                coeffs = param_info.joint_coeffs{joint_idx};
                for coeff_idx = 1:length(coeffs)
                    coeff_letter = coeffs(coeff_idx);
                    
                    switch scenario_idx
                        case 1 % Variable Torques
                            if ~isnan(coeff_range) && coeff_range > 0
                                coeff_data{i, col_idx} = sprintf('%.2f', (rand - 0.5) * 2 * coeff_range);
                            else
                                coeff_data{i, col_idx} = sprintf('%.2f', (rand - 0.5) * 100);
                            end
                        case 2 % Zero Torque
                            coeff_data{i, col_idx} = '0.00';
                        case 3 % Constant Torque
                            if coeff_letter == 'G'
                                if ~isnan(constant_value)
                                    coeff_data{i, col_idx} = sprintf('%.2f', constant_value);
                                else
                                    coeff_data{i, col_idx} = '10.00';
                                end
                            else
                                coeff_data{i, col_idx} = '0.00';
                            end
                    end
                    col_idx = col_idx + 1;
                end
            end
        end
        
        % Update table
        set(handles.coefficients_table, 'Data', coeff_data);
        handles.edited_cells = {}; % Clear edit tracking
        
        % Store original data for search functionality
        handles.original_coefficients_data = coeff_data;
        handles.original_coefficients_columns = get(handles.coefficients_table, 'ColumnName');
        handles.original_column_widths = get(handles.coefficients_table, 'ColumnWidth');
        handles.original_column_editable = get(handles.coefficients_table, 'ColumnEditable');
        guidata(handles.fig, handles);
        
    catch ME
        fprintf('Error in updateCoefficientsPreview: %s\n', ME.message);
    end
    
    guidata(handles.fig, handles);
end

function updateJointCoefficients(src, evt, handles)
    try
        handles = guidata(handles.fig);
        selected_idx = get(handles.joint_selector, 'Value');
        joint_names = get(handles.joint_selector, 'String');
        selected_joint = joint_names{selected_idx};
        
        % Reset coefficient values
        for i = 1:7
            set(handles.joint_coeff_edits(i), 'String', '0.00');
        end
        
        % Update status
        set(handles.joint_status, 'String', sprintf('Ready - %s selected', selected_joint));
        
        guidata(handles.fig, handles);
        
    catch ME
        fprintf('Error updating joint: %s\n', ME.message);
    end
end

function updateTrialSelectionMode(src, evt, handles)
    try
        handles = guidata(handles.fig);
        selection_idx = get(handles.trial_selection_popup, 'Value');
        
        if selection_idx == 1 % All Trials
            set(handles.trial_number_edit, 'Enable', 'off');
            set(handles.trial_number_edit, 'BackgroundColor', [0.94, 0.94, 0.94]);
        else % Specific Trial
            set(handles.trial_number_edit, 'Enable', 'on');
            set(handles.trial_number_edit, 'BackgroundColor', 'white');
        end
        
        guidata(handles.fig, handles);
        
    catch ME
        fprintf('Error updating trial selection mode: %s\n', ME.message);
    end
end

function validateCoefficientInput(src, evt, handles)
    try
        current_value = get(src, 'String');
        num_value = str2double(current_value);
        
        if isnan(num_value)
            set(src, 'String', '0.00');
        else
            set(src, 'String', sprintf('%.2f', num_value));
        end
        
    catch ME
        set(src, 'String', '0.00');
    end
end

function applyJointToTable(src, evt, handles)
    try
        handles = guidata(handles.fig);
        
        % Get selections
        selected_joint_idx = get(handles.joint_selector, 'Value');
        joint_names = get(handles.joint_selector, 'String');
        selected_joint = joint_names{selected_joint_idx};
        
        trial_selection_idx = get(handles.trial_selection_popup, 'Value');
        trial_number_str = get(handles.trial_number_edit, 'String');
        
        % Get coefficient values
        coeff_values = zeros(1, 7);
        for i = 1:7
            coeff_values(i) = str2double(get(handles.joint_coeff_edits(i), 'String'));
        end
        
        % Get table data and find joint columns
        table_data = get(handles.coefficients_table, 'Data');
        col_names = get(handles.coefficients_table, 'ColumnName');
        
        if isempty(table_data)
            errordlg('No data in table. Generate coefficients first.', 'No Data');
            return;
        end
        
        % Find columns for this joint using shortened name
        short_joint_name = getShortenedJointName(selected_joint);
        joint_columns = [];
        for i = 1:length(col_names)
            if contains(col_names{i}, short_joint_name)
                joint_columns(end+1) = i;
            end
        end
        
        if length(joint_columns) ~= 7
            errordlg(sprintf('Expected 7 columns for %s, found %d', selected_joint, length(joint_columns)), 'Error');
            return;
        end
        
        % Apply coefficients
        if trial_selection_idx == 1 % All Trials
            target_rows = 1:size(table_data, 1);
        else % Specific trial
            target_trial = str2double(trial_number_str);
            if isnan(target_trial) || target_trial < 1 || target_trial > size(table_data, 1)
                errordlg(sprintf('Invalid trial number. Please enter a number between 1 and %d.', size(table_data, 1)), 'Error');
                return;
            end
            target_rows = target_trial;
        end
        
        % Apply to target rows
        for row = target_rows
            for i = 1:7
                col = joint_columns(i);
                table_data{row, col} = sprintf('%.2f', coeff_values(i));
                
                % Track as edited
                cell_key = sprintf('%d_%d', row, col);
                if ~any(strcmp(handles.edited_cells, cell_key))
                    handles.edited_cells{end+1} = cell_key;
                end
            end
        end
        
        % Update table
        set(handles.coefficients_table, 'Data', table_data);
        
        % Update status
        if length(target_rows) == 1
            status_msg = sprintf('Applied %s coefficients to trial %d', selected_joint, target_rows);
        else
            status_msg = sprintf('Applied %s coefficients to all %d trials', selected_joint, length(target_rows));
        end
        set(handles.joint_status, 'String', status_msg);
        
        guidata(handles.fig, handles);
        msgbox(status_msg, 'Success');
        
    catch ME
        errordlg(sprintf('Error applying coefficients: %s', ME.message), 'Apply Error');
    end
end

function loadJointFromTable(src, evt, handles)
    try
        handles = guidata(handles.fig);
        
        % Get selections
        selected_joint_idx = get(handles.joint_selector, 'Value');
        joint_names = get(handles.joint_selector, 'String');
        selected_joint = joint_names{selected_joint_idx};
        
        trial_selection_idx = get(handles.trial_selection_popup, 'Value');
        trial_number_str = get(handles.trial_number_edit, 'String');
        
        % Get table data
        table_data = get(handles.coefficients_table, 'Data');
        col_names = get(handles.coefficients_table, 'ColumnName');
        
        if isempty(table_data)
            errordlg('No data in table.', 'No Data');
            return;
        end
        
        % Determine source row
        if trial_selection_idx == 1 % All Trials - use first trial
            source_row = 1;
        else % Specific trial
            source_row = str2double(trial_number_str);
            if isnan(source_row) || source_row < 1 || source_row > size(table_data, 1)
                errordlg(sprintf('Invalid trial number. Please enter a number between 1 and %d.', size(table_data, 1)), 'Error');
                return;
            end
        end
        
        % Find joint columns using shortened name
        short_joint_name = getShortenedJointName(selected_joint);
        joint_columns = [];
        for i = 1:length(col_names)
            if contains(col_names{i}, short_joint_name)
                joint_columns(end+1) = i;
            end
        end
        
        if length(joint_columns) ~= 7
            errordlg(sprintf('Expected 7 columns for %s', selected_joint), 'Error');
            return;
        end
        
        % Load coefficients
        for i = 1:7
            col = joint_columns(i);
            value_str = table_data{source_row, col};
            if ischar(value_str)
                set(handles.joint_coeff_edits(i), 'String', value_str);
            else
                set(handles.joint_coeff_edits(i), 'String', sprintf('%.2f', value_str));
            end
        end
        
        % Update status
        status_msg = sprintf('Loaded %s coefficients from trial %d', selected_joint, source_row);
        set(handles.joint_status, 'String', status_msg);
        
        guidata(handles.fig, handles);
        msgbox(status_msg, 'Success');
        
    catch ME
        errordlg(sprintf('Error loading coefficients: %s', ME.message), 'Load Error');
    end
end

% Utility functions for coefficient table management
function coefficientCellEditCallback(src, eventdata, handles)
    try
        handles = guidata(handles.fig);
        
        row = eventdata.Indices(1);
        col = eventdata.Indices(2);
        new_value = eventdata.NewData;
        old_value = eventdata.PreviousData;
        
        % Validate numeric input
        if ischar(new_value)
            num_value = str2double(new_value);
            if isnan(num_value)
                current_data = get(src, 'Data');
                current_data{row, col} = old_value;
                set(src, 'Data', current_data);
                errordlg('Invalid input. Please enter a number.', 'Invalid Input');
                return;
            end
        else
            num_value = new_value;
        end
        
        % Format value
        formatted_value = sprintf('%.2f', num_value);
        current_data = get(src, 'Data');
        current_data{row, col} = formatted_value;
        set(src, 'Data', current_data);
        
        % Track edited cell
        cell_key = sprintf('%d_%d', row, col);
        if ~any(strcmp(handles.edited_cells, cell_key))
            handles.edited_cells{end+1} = cell_key;
        end
        
        % Update original data to preserve user edits during search
        if isfield(handles, 'original_coefficients_data')
            % Check if we're viewing filtered data or full data
            current_col_names = get(src, 'ColumnName');
            original_col_names = handles.original_coefficients_columns;
            
            if length(current_col_names) == length(original_col_names)
                % Full table is displayed, update directly
                handles.original_coefficients_data{row, col} = formatted_value;
            else
                % Filtered table is displayed, find correct column in original data
                current_col_name = current_col_names{col};
                original_col_idx = find(strcmp(original_col_names, current_col_name), 1);
                if ~isempty(original_col_idx)
                    handles.original_coefficients_data{row, original_col_idx} = formatted_value;
                end
            end
        end
        
        guidata(handles.fig, handles);
        
    catch ME
        errordlg(sprintf('Error editing cell: %s', ME.message), 'Edit Error');
    end
end

function resetCoefficientsToGenerated(src, evt, handles)
    handles = guidata(handles.fig);
    updateCoefficientsPreview([], [], handles);
    handles.edited_cells = {};
    guidata(handles.fig, handles);
end

function selectSimulinkModel(src, evt, handles)
    % Callback function to open a file dialog for selecting Simulink model
    handles = guidata(handles.fig);
    
    % Get the current model name to use as default
    current_model = handles.model_name;
    
    % Open file selection dialog for Simulink models
    [filename, pathname] = uigetfile({'*.slx;*.mdl', 'Simulink Models (*.slx, *.mdl)'; ...
                                      '*.slx', 'Simulink Files (*.slx)'; ...
                                      '*.mdl', 'MDL Files (*.mdl)'; ...
                                      '*.*', 'All Files (*.*)'}, ...
                                     'Select Simulink Model', current_model);
    
    % Check if user cancelled
    if isequal(filename, 0) || isequal(pathname, 0)
        return;
    end
    
    % Extract model name without extension
    [~, model_name, ~] = fileparts(filename);
    
    % Update the display and store the model name
    set(handles.model_display, 'String', model_name);
    handles.model_name = model_name;
    handles.model_path = fullfile(pathname, filename);
    
    % Save updated handles
    guidata(handles.fig, handles);
    
    % Optional: Display confirmation
    fprintf('Selected Simulink model: %s\n', model_name);
    fprintf('Model path: %s\n', handles.model_path);
end

function applyRowToAll(src, evt, handles)
    try
        % Get the latest handles structure
        if isfield(handles, 'fig')
            handles = guidata(handles.fig);
        else
            % If handles doesn't have fig, get it from the source
            fig = ancestor(src, 'figure');
            handles = guidata(fig);
        end
        
        % Check if coefficients_table exists
        if ~isfield(handles, 'coefficients_table')
            errordlg('Coefficients table not found. Please update preview first.', 'Error');
            return;
        end
        
        current_data = get(handles.coefficients_table, 'Data');
        if isempty(current_data)
            errordlg('No data in table', 'No Data');
            return;
        end
        
        prompt = sprintf('Enter row number (1-%d) to apply to all:', size(current_data, 1));
        answer = inputdlg(prompt, 'Select Row', 1, {'1'});
        
        if isempty(answer)
            return;
        end
        
        template_row = str2double(answer{1});
        if isnan(template_row) || template_row < 1 || template_row > size(current_data, 1)
            errordlg('Invalid row number', 'Error');
            return;
        end
        
        % Apply template row to all rows
        template_coeffs = current_data(template_row, 2:end);
        for row = 1:size(current_data, 1)
            current_data(row, 2:end) = template_coeffs;
            
            % Mark as edited
            for col = 2:size(current_data, 2)
                cell_key = sprintf('%d_%d', row, col);
                if ~any(strcmp(handles.edited_cells, cell_key))
                    handles.edited_cells{end+1} = cell_key;
                end
            end
        end
        
        set(handles.coefficients_table, 'Data', current_data);
        guidata(handles.fig, handles);
        
        msgbox(sprintf('Applied row %d to all rows', template_row), 'Success');
        
    catch ME
        errordlg(sprintf('Error: %s', ME.message), 'Error');
    end
end

function exportCoefficientsToCSV(src, evt, handles)
    try
        handles = guidata(handles.fig);
        
        table_data = get(handles.coefficients_table, 'Data');
        if isempty(table_data)
            errordlg('No data to export', 'No Data');
            return;
        end
        
        col_names = get(handles.coefficients_table, 'ColumnName');
        
        [filename, pathname] = uiputfile('*.csv', 'Export Coefficients');
        if filename == 0
            return;
        end
        
        full_path = fullfile(pathname, filename);
        writecell([col_names; table_data], full_path);
        
        msgbox('Coefficients exported successfully!', 'Export Success');
        
    catch ME
        errordlg(sprintf('Export error: %s', ME.message), 'Export Error');
    end
end

function importCoefficientsFromCSV(src, evt, handles)
    try
        handles = guidata(handles.fig);
        
        [filename, pathname] = uigetfile('*.csv', 'Import Coefficients');
        if filename == 0
            return;
        end
        
        full_path = fullfile(pathname, filename);
        imported_data = readcell(full_path);
        
        if size(imported_data, 1) < 2
            errordlg('Invalid CSV file format', 'Import Error');
            return;
        end
        
        header = imported_data(1, :);
        data = imported_data(2:end, :);
        
        expected_cols = get(handles.coefficients_table, 'ColumnName');
        if length(header) ~= length(expected_cols)
            errordlg('Column count mismatch', 'Import Error');
            return;
        end
        
        set(handles.coefficients_table, 'Data', data);
        
        % Mark all data cells as edited
        handles.edited_cells = {};
        [num_rows, num_cols] = size(data);
        for row = 1:num_rows
            for col = 2:num_cols
                cell_key = sprintf('%d_%d', row, col);
                handles.edited_cells{end+1} = cell_key;
            end
        end
        
        guidata(handles.fig, handles);
        msgbox('Coefficients imported successfully!', 'Import Success');
        
    catch ME
        errordlg(sprintf('Import error: %s', ME.message), 'Import Error');
    end
end

% Main control functions
function startGeneration(src, evt, handles)
    try
        handles = guidata(handles.fig);
        
        % Validate inputs
        config = validateInputs(handles);
        if isempty(config)
            return;
        end
        
        % Update UI state
        set(handles.start_button, 'Enable', 'off');
        set(handles.stop_button, 'Enable', 'on');
        handles.should_stop = false;
        
        % Store config
        handles.config = config;
        guidata(handles.fig, handles);
        
        % Update status
        set(handles.status_text, 'String', 'Status: Starting generation...');
        set(handles.progress_text, 'String', 'Initializing simulation...');
        
        % Start generation
        runGeneration(handles);
        
    catch ME
        set(handles.start_button, 'Enable', 'on');
        set(handles.stop_button, 'Enable', 'off');
        set(handles.status_text, 'String', ['Status: Error - ' ME.message]);
        errordlg(ME.message, 'Generation Error');
    end
end

function stopGeneration(src, evt, handles)
    handles = guidata(handles.fig);
    handles.should_stop = true;
    
    set(handles.status_text, 'String', 'Status: Stopping...');
    set(handles.start_button, 'Enable', 'on');
    set(handles.stop_button, 'Enable', 'off');
    
    guidata(handles.fig, handles);
end

function validateSettings(src, evt, handles)
    try
        config = validateInputs(handles);
        if ~isempty(config)
            msgbox('All settings are valid!', 'Validation Success');
        end
    catch ME
        errordlg(ME.message, 'Validation Failed');
    end
end

function saveConfiguration(src, evt, handles)
    try
        config = validateInputs(handles);
        if ~isempty(config)
            [filename, pathname] = uiputfile('*.mat', 'Save Configuration');
            if filename ~= 0
                save(fullfile(pathname, filename), 'config');
                msgbox('Configuration saved successfully!', 'Save Success');
            end
        end
    catch ME
        errordlg(sprintf('Save error: %s', ME.message), 'Save Failed');
    end
end

function loadConfiguration(src, evt, handles)
    try
        [filename, pathname] = uigetfile('*.mat', 'Load Configuration');
        if filename ~= 0
            loaded = load(fullfile(pathname, filename));
            if isfield(loaded, 'config')
                applyConfiguration(loaded.config, handles);
                updatePreview([], [], handles);
                msgbox('Configuration loaded successfully!', 'Load Success');
            else
                errordlg('Invalid configuration file', 'Load Failed');
            end
        end
    catch ME
        errordlg(sprintf('Load error: %s', ME.message), 'Load Failed');
    end
end

% Helper functions
function config = validateInputs(handles)
    try
        num_trials = str2double(get(handles.num_trials_edit, 'String'));
        sim_time = str2double(get(handles.sim_time_edit, 'String'));
        sample_rate = str2double(get(handles.sample_rate_edit, 'String'));
        
        if isnan(num_trials) || num_trials <= 0 || num_trials > 10000
            error('Number of trials must be between 1 and 10,000');
        end
        if isnan(sim_time) || sim_time <= 0 || sim_time > 60
            error('Simulation time must be between 0.001 and 60 seconds');
        end
        if isnan(sample_rate) || sample_rate <= 0 || sample_rate > 10000
            error('Sample rate must be between 1 and 10,000 Hz');
        end
        
        scenario_idx = get(handles.torque_scenario_popup, 'Value');
        coeff_range = str2double(get(handles.coeff_range_edit, 'String'));
        constant_value = str2double(get(handles.constant_value_edit, 'String'));
        
        if scenario_idx == 1 && (isnan(coeff_range) || coeff_range <= 0)
            error('Coefficient range must be positive for variable torques');
        end
        if scenario_idx == 3 && isnan(constant_value)
            error('Constant value must be numeric for constant torque');
        end
        
        if ~get(handles.use_model_workspace, 'Value') && ...
           ~get(handles.use_logsout, 'Value') && ...
           ~get(handles.use_signal_bus, 'Value') && ...
           ~get(handles.use_simscape, 'Value')
            error('Please select at least one data source');
        end
        
        output_folder = get(handles.output_folder_edit, 'String');
        folder_name = get(handles.folder_name_edit, 'String');
        
        if isempty(output_folder) || isempty(folder_name)
            error('Please specify output folder and dataset name');
        end
        
        % Create config structure
        config = struct();
        config.model_name = handles.model_name;
        config.num_simulations = num_trials;
        config.simulation_time = sim_time;
        config.sample_rate = sample_rate;
        config.modeling_mode = 3;
        config.torque_scenario = scenario_idx;
        config.coeff_range = coeff_range;
        config.constant_value = constant_value;
        config.use_model_workspace = get(handles.use_model_workspace, 'Value');
        config.use_logsout = get(handles.use_logsout, 'Value');
        config.use_signal_bus = get(handles.use_signal_bus, 'Value');
        config.use_simscape = get(handles.use_simscape, 'Value');
        config.output_folder = fullfile(output_folder, folder_name);
        config.file_format = get(handles.format_popup, 'Value');
        
    catch ME
        errordlg(ME.message, 'Input Validation Error');
        config = [];
    end
end

function applyConfiguration(config, handles)
    set(handles.num_trials_edit, 'String', num2str(config.num_simulations));
    set(handles.sim_time_edit, 'String', num2str(config.simulation_time));
    set(handles.sample_rate_edit, 'String', num2str(config.sample_rate));
    set(handles.torque_scenario_popup, 'Value', config.torque_scenario);
    set(handles.coeff_range_edit, 'String', num2str(config.coeff_range));
    set(handles.constant_value_edit, 'String', num2str(config.constant_value));
    set(handles.use_model_workspace, 'Value', config.use_model_workspace);
    set(handles.use_logsout, 'Value', config.use_logsout);
    set(handles.use_signal_bus, 'Value', config.use_signal_bus);
    set(handles.use_simscape, 'Value', config.use_simscape);
    
    % Update model name if present in config
    if isfield(config, 'model_name')
        handles.model_name = config.model_name;
        set(handles.model_display, 'String', config.model_name);
        guidata(handles.fig, handles);
    end
    
    [folder, name] = fileparts(config.output_folder);
    set(handles.output_folder_edit, 'String', folder);
    set(handles.folder_name_edit, 'String', name);
end

function runGeneration(handles)
    try
        config = handles.config;
        
        % Extract coefficients from table
        config.coefficient_values = extractCoefficientsFromTable(handles);
        if isempty(config.coefficient_values)
            error('No coefficient values available');
        end
        
        % Create output directory
        if ~exist(config.output_folder, 'dir')
            mkdir(config.output_folder);
        end
        
        set(handles.status_text, 'String', 'Status: Running trials...');
        
        successful_trials = 0;
        failed_trials = 0;
        
        for trial = 1:config.num_simulations
            if handles.should_stop
                break;
            end
            
            progress_msg = sprintf('Processing trial %d/%d...', trial, config.num_simulations);
            set(handles.progress_text, 'String', progress_msg);
            drawnow;
            
            try
                if trial <= size(config.coefficient_values, 1)
                    trial_coefficients = config.coefficient_values(trial, :);
                else
                    trial_coefficients = config.coefficient_values(end, :);
                end
                
                result = runSingleTrialWithSignalBus(trial, config, trial_coefficients);
                
                if result.success
                    successful_trials = successful_trials + 1;
                else
                    failed_trials = failed_trials + 1;
                end
                
            catch ME
                failed_trials = failed_trials + 1;
                fprintf('Trial %d error: %s\n', trial, ME.message);
            end
        end
        
        % Final status
        final_msg = sprintf('Complete: %d successful, %d failed', successful_trials, failed_trials);
        set(handles.status_text, 'String', ['Status: ' final_msg]);
        set(handles.progress_text, 'String', final_msg);
        
        % Compile all trials into master dataset if successful trials exist
        if successful_trials > 0
            set(handles.status_text, 'String', 'Status: Compiling master dataset...');
            drawnow;
            compileDataset(config);
            set(handles.status_text, 'String', ['Status: ' final_msg ' - Dataset compiled']);
        end
        
        set(handles.start_button, 'Enable', 'on');
        set(handles.stop_button, 'Enable', 'off');
        
    catch ME
        set(handles.status_text, 'String', ['Status: Error - ' ME.message]);
        set(handles.start_button, 'Enable', 'on');
        set(handles.stop_button, 'Enable', 'off');
        errordlg(ME.message, 'Generation Failed');
    end
end

function coefficient_values = extractCoefficientsFromTable(handles)
    try
        table_data = get(handles.coefficients_table, 'Data');
        
        if isempty(table_data)
            coefficient_values = [];
            return;
        end
        
        num_trials = size(table_data, 1);
        num_total_coeffs = size(table_data, 2) - 1;
        coefficient_values = zeros(num_trials, num_total_coeffs);
        
        for row = 1:num_trials
            for col = 2:(num_total_coeffs + 1)
                value_str = table_data{row, col};
                if ischar(value_str)
                    coefficient_values(row, col-1) = str2double(value_str);
                else
                    coefficient_values(row, col-1) = value_str;
                end
            end
        end
        
        if any(isnan(coefficient_values(:)))
            warning('Some coefficient values are invalid (NaN)');
        end
        
    catch ME
        warning('Error extracting coefficients: %s', ME.message);
        coefficient_values = [];
    end
end

function param_info = getPolynomialParameterInfo()
    % Get polynomial parameter structure - ONLY 7-coefficient joints (A-G)
    try
        % Try to load from model folder
        model_path = fullfile(fileparts(fileparts(pwd)), 'Model', 'PolynomialInputValues.mat');
        if ~exist(model_path, 'file')
            model_path = '../../Model/PolynomialInputValues.mat';
        end
        
        if exist(model_path, 'file')
            loaded_data = load(model_path);
            var_names = fieldnames(loaded_data);
            
            % Parse variable names
            joint_map = containers.Map();
            
            for i = 1:length(var_names)
                name = var_names{i};
                if length(name) > 1
                    coeff = name(end);
                    base_name = name(1:end-1);
                    
                    if isKey(joint_map, base_name)
                        joint_map(base_name) = [joint_map(base_name), coeff];
                    else
                        joint_map(base_name) = coeff;
                    end
                end
            end
            
            % Filter to only 7-coefficient joints (A-G)
            all_joint_names = keys(joint_map);
            filtered_joint_names = {};
            filtered_coeffs = {};
            
            for i = 1:length(all_joint_names)
                joint_name = all_joint_names{i};
                coeffs = sort(joint_map(joint_name));
                
                if length(coeffs) == 7 && strcmp(coeffs, 'ABCDEFG')
                    filtered_joint_names{end+1} = joint_name;
                    filtered_coeffs{end+1} = coeffs;
                end
            end
            
            param_info.joint_names = sort(filtered_joint_names);
            param_info.joint_coeffs = cell(size(param_info.joint_names));
            
            % Reorder coeffs to match sorted joint names
            for i = 1:length(param_info.joint_names)
                joint_name = param_info.joint_names{i};
                idx = find(strcmp(filtered_joint_names, joint_name));
                param_info.joint_coeffs{i} = filtered_coeffs{idx};
            end
            
            param_info.total_params = length(param_info.joint_names) * 7;
            
        else
            warning('PolynomialInputValues.mat not found, using simplified structure');
            param_info = getSimplifiedParameterInfo();
        end
        
    catch ME
        warning('Error loading polynomial parameters: %s. Using simplified structure.', ME.message);
        param_info = getSimplifiedParameterInfo();
    end
end

function param_info = getSimplifiedParameterInfo()
    % Fallback simplified structure
    joint_names = {
        'BaseTorqueInputX', 'BaseTorqueInputY', 'BaseTorqueInputZ',
        'HipInputX', 'HipInputY', 'HipInputZ',
        'LSInputX', 'LSInputY', 'LSInputZ',
        'LScapInputX', 'LScapInputY', 'LScapInputZ',
        'LTiltInputX', 'LTiltInputY', 'LTiltInputZ',
        'NeckInputX', 'NeckInputY', 'NeckInputZ',
        'RSInputX', 'RSInputY', 'RSInputZ',
        'RScapInputX', 'RScapInputY', 'RScapInputZ',
        'RTiltInputX', 'RTiltInputY', 'RTiltInputZ'
    };
    
    param_info.joint_names = joint_names;
    param_info.joint_coeffs = cell(size(joint_names));
    for i = 1:length(joint_names)
        param_info.joint_coeffs{i} = 'ABCDEFG';
    end
    param_info.total_params = length(joint_names) * 7;
end

function short_name = getShortenedJointName(joint_name)
    % Create consistent shortened joint names for display
    short_name = strrep(joint_name, 'TorqueInput', 'T');
    short_name = strrep(short_name, 'Input', '');
end

% Placeholder for actual trial execution
function result = runSingleTrialWithSignalBus(trial_num, config, trial_coefficients)
    % Enhanced trial execution with proper data labeling for ML
    result = struct();
    
    try
        % Run the actual simulation
        simResult = runSingleTrial(trial_num, config);
        
        if simResult.success
            % Read the generated CSV file
            csv_path = fullfile(config.output_folder, simResult.filename);
            if exist(csv_path, 'file')
                % Read existing data
                data_table = readtable(csv_path);
                
                % Add trial metadata columns for ML labeling
                num_rows = height(data_table);
                
                % Add trial ID column
                data_table.trial_id = repmat(trial_num, num_rows, 1);
                
                % Add coefficient columns as features
                param_info = getPolynomialParameterInfo();
                col_idx = 1;
                for j = 1:length(param_info.joint_names)
                    joint_name = param_info.joint_names{j};
                    coeffs = param_info.joint_coeffs{j};
                    for k = 1:length(coeffs)
                        coeff_name = sprintf('input_%s_%s', getShortenedJointName(joint_name), coeffs(k));
                        data_table.(coeff_name) = repmat(trial_coefficients(col_idx), num_rows, 1);
                        col_idx = col_idx + 1;
                    end
                end
                
                % Add scenario metadata
                data_table.torque_scenario = repmat(config.torque_scenario, num_rows, 1);
                data_table.coeff_range = repmat(config.coeff_range, num_rows, 1);
                data_table.constant_value = repmat(config.constant_value, num_rows, 1);
                
                % Add timestamp for data versioning
                data_table.generation_timestamp = repmat(datestr(now, 'yyyy-mm-dd HH:MM:SS'), num_rows, 1);
                
                % Reorder columns for better organization
                % Put metadata first, then inputs, then simulation outputs
                metadata_cols = {'trial_id', 'time', 'simulation_id', 'torque_scenario', ...
                                'coeff_range', 'constant_value', 'generation_timestamp'};
                input_cols = data_table.Properties.VariableNames(contains(data_table.Properties.VariableNames, 'input_'));
                output_cols = setdiff(data_table.Properties.VariableNames, [metadata_cols, input_cols]);
                
                ordered_cols = [metadata_cols, input_cols, output_cols];
                existing_cols = intersect(ordered_cols, data_table.Properties.VariableNames, 'stable');
                data_table = data_table(:, existing_cols);
                
                % Save enhanced CSV with ML-ready format
                enhanced_filename = sprintf('ml_trial_%03d_%s.csv', trial_num, datestr(now, 'yyyymmdd_HHMMSS'));
                enhanced_path = fullfile(config.output_folder, enhanced_filename);
                writetable(data_table, enhanced_path);
                
                % Also save a metadata file for this trial
                metadata = struct();
                metadata.trial_id = trial_num;
                metadata.coefficients = trial_coefficients;
                metadata.joint_names = param_info.joint_names;
                metadata.joint_coeffs = param_info.joint_coeffs;
                metadata.config = config;
                metadata.timestamp = datetime('now');
                
                metadata_filename = sprintf('ml_trial_%03d_metadata.mat', trial_num);
                metadata_path = fullfile(config.output_folder, metadata_filename);
                save(metadata_path, 'metadata');
                
                result.success = true;
                result.filename = enhanced_filename;
                result.data_points = num_rows;
                result.columns = width(data_table);
                result.metadata_file = metadata_filename;
            else
                result.success = false;
                result.error = 'CSV file not found after simulation';
            end
        else
            result = simResult;
        end
        
    catch ME
        result.success = false;
        result.error = ME.message;
        result.filename = '';
    end
end

function searchCoefficients(src, evt, handles)
    try
        % Get the latest handles structure
        if isfield(handles, 'fig')
            handles = guidata(handles.fig);
        else
            fig = ancestor(src, 'figure');
            handles = guidata(fig);
        end
        
        if ~isfield(handles, 'coefficients_table')
            return;
        end
        
        search_text = get(handles.search_edit, 'String');
        
        % Store original data if not already stored
        if ~isfield(handles, 'original_coefficients_data') || isempty(handles.original_coefficients_data)
            handles.original_coefficients_data = get(handles.coefficients_table, 'Data');
            handles.original_coefficients_columns = get(handles.coefficients_table, 'ColumnName');
            guidata(handles.fig, handles);
        end
        
        if isempty(search_text)
            % Restore original data without regenerating
            restoreOriginalTable(handles);
            return;
        end
        
        % Use stored original data for filtering
        table_data = handles.original_coefficients_data;
        col_names = handles.original_coefficients_columns;
        
        % Find matching columns
        matching_cols = [];
        for i = 2:length(col_names) % Skip trial number column
            if contains(col_names{i}, search_text, 'IgnoreCase', true)
                matching_cols = [matching_cols, i];
            end
        end
        
        if ~isempty(matching_cols)
            % Update status
            if isfield(handles, 'joint_status')
                set(handles.joint_status, 'String', sprintf('Found %d matching columns', length(matching_cols)));
            end
            
            % Include trial column and matching columns
            display_cols = [1, matching_cols]; % Always include trial column (index 1)
            filtered_data = table_data(:, display_cols);
            filtered_names = col_names(display_cols);
            
            % Update table to show only matching columns
            set(handles.coefficients_table, 'Data', filtered_data);
            set(handles.coefficients_table, 'ColumnName', filtered_names);
        else
            if isfield(handles, 'joint_status')
                set(handles.joint_status, 'String', 'No matching columns found');
            end
            
            % Show only trial column when no matches
            set(handles.coefficients_table, 'Data', table_data(:,1));
            set(handles.coefficients_table, 'ColumnName', col_names(1));
        end
        
    catch ME
        fprintf('Error in searchCoefficients: %s\n', ME.message);
    end
end

function restoreOriginalTable(handles)
    % Restore original table data without regenerating coefficients
    if isfield(handles, 'original_coefficients_data') && ~isempty(handles.original_coefficients_data)
        set(handles.coefficients_table, 'Data', handles.original_coefficients_data);
        set(handles.coefficients_table, 'ColumnName', handles.original_coefficients_columns);
        
        % Restore original table properties if available
        if isfield(handles, 'original_column_widths') && ~isempty(handles.original_column_widths)
            set(handles.coefficients_table, 'ColumnWidth', handles.original_column_widths);
        end
        if isfield(handles, 'original_column_editable') && ~isempty(handles.original_column_editable)
            set(handles.coefficients_table, 'ColumnEditable', handles.original_column_editable);
        end
        
        % Reset status
        if isfield(handles, 'joint_status')
            set(handles.joint_status, 'String', 'Showing all coefficients');
        end
    else
        % If no original data, regenerate the table
        fprintf('No original data found, regenerating coefficients table...\n');
        updateCoefficientsPreview([], [], handles);
    end
end

function clearSearch(src, evt, handles)
    try
        % Get the latest handles structure
        if isfield(handles, 'fig')
            handles = guidata(handles.fig);
        else
            fig = ancestor(src, 'figure');
            handles = guidata(fig);
        end
        
        % Clear search text
        if isfield(handles, 'search_edit')
            set(handles.search_edit, 'String', '');
        end
        
        % Restore original table data WITHOUT regenerating coefficients
        restoreOriginalTable(handles);
        
    catch ME
        fprintf('Error in clearSearch: %s\n', ME.message);
    end
end

function compileDataset(config)
    % Compile all individual trial CSV files into a master dataset
    try
        fprintf('Compiling dataset from trials...\n');
        
        % Find all ML trial CSV files
        csv_files = dir(fullfile(config.output_folder, 'ml_trial_*.csv'));
        
        if isempty(csv_files)
            warning('No ML trial CSV files found in output folder');
            return;
        end
        
        % Initialize master table
        master_data = [];
        
        for i = 1:length(csv_files)
            file_path = fullfile(config.output_folder, csv_files(i).name);
            fprintf('Reading %s...\n', csv_files(i).name);
            
            try
                trial_data = readtable(file_path);
                
                if isempty(master_data)
                    master_data = trial_data;
                else
                    % Ensure consistent columns
                    common_vars = intersect(master_data.Properties.VariableNames, ...
                                          trial_data.Properties.VariableNames);
                    master_data = [master_data(:, common_vars); trial_data(:, common_vars)];
                end
                
            catch ME
                warning('Failed to read %s: %s', csv_files(i).name, ME.message);
            end
        end
        
        if ~isempty(master_data)
            % Save master dataset
            timestamp = datestr(now, 'yyyymmdd_HHMMSS');
            master_filename = sprintf('master_dataset_%s.csv', timestamp);
            master_path = fullfile(config.output_folder, master_filename);
            
            writetable(master_data, master_path);
            fprintf('✓ Master dataset saved: %s\n', master_filename);
            fprintf('  Total rows: %d\n', height(master_data));
            fprintf('  Total columns: %d\n', width(master_data));
            
            % Also save in MAT format for faster loading
            master_mat_filename = sprintf('master_dataset_%s.mat', timestamp);
            master_mat_path = fullfile(config.output_folder, master_mat_filename);
            save(master_mat_path, 'master_data');
            fprintf('✓ MAT format saved: %s\n', master_mat_filename);
            
            % Create summary statistics
            createDatasetSummary(master_data, config.output_folder, timestamp);
        end
        
    catch ME
        fprintf('Error compiling dataset: %s\n', ME.message);
    end
end

function createDatasetSummary(data, output_folder, timestamp)
    % Create a summary report of the dataset
    try
        summary_filename = sprintf('dataset_summary_%s.txt', timestamp);
        summary_path = fullfile(output_folder, summary_filename);
        
        fid = fopen(summary_path, 'w');
        if fid == -1
            warning('Could not create summary file');
            return;
        end
        
        fprintf(fid, 'Golf Swing Dataset Summary\n');
        fprintf(fid, '==========================\n\n');
        fprintf(fid, 'Generated: %s\n\n', datestr(now));
        
        fprintf(fid, 'Dataset Statistics:\n');
        fprintf(fid, '- Total samples: %d\n', height(data));
        fprintf(fid, '- Total features: %d\n', width(data));
        fprintf(fid, '- Unique trials: %d\n', length(unique(data.trial_id)));
        
        fprintf(fid, '\nColumn Types:\n');
        metadata_cols = data.Properties.VariableNames(contains(data.Properties.VariableNames, {'trial_', 'time', 'simulation_', 'scenario', 'timestamp'}));
        input_cols = data.Properties.VariableNames(contains(data.Properties.VariableNames, 'input_'));
        output_cols = setdiff(data.Properties.VariableNames, [metadata_cols, input_cols]);
        
        fprintf(fid, '- Metadata columns: %d\n', length(metadata_cols));
        fprintf(fid, '- Input features: %d\n', length(input_cols));
        fprintf(fid, '- Output variables: %d\n', length(output_cols));
        
        fprintf(fid, '\nInput Features:\n');
        for i = 1:length(input_cols)
            fprintf(fid, '  - %s\n', input_cols{i});
        end
        
        fprintf(fid, '\nOutput Variables (first 20):\n');
        for i = 1:min(20, length(output_cols))
            fprintf(fid, '  - %s\n', output_cols{i});
        end
        
        fclose(fid);
        fprintf('✓ Summary saved: %s\n', summary_filename);
        
    catch ME
        warning('Error creating summary: %s', ME.message);
    end
end

% ==================== MISSING CALLBACK FUNCTIONS ====================

function browseInputFile(~, ~, handles)
    % Browse for input file
    [filename, pathname] = uigetfile({'*.mat', 'MAT files'; '*.csv', 'CSV files'}, 'Select Input File');
    if filename ~= 0
        handles = guidata(handles.fig);
        fullPath = fullfile(pathname, filename);
        set(handles.input_file_edit, 'String', fullPath);
        
<<<<<<< HEAD
        % Update GUI displays - show filename in edit box, store full path
        set(handles.input_file_edit, 'String', filename);
        set(handles.input_file_edit, 'TooltipString', sprintf('Full path: %s', full_path));
=======
        % Update the selected file text display
        set(handles.selected_file_text, 'String', filename, ...
            'ForegroundColor', [0, 0.5, 0]);  % Green color for selected file
>>>>>>> 49f5fd5d
        
        % Store the selected file path
        handles.selected_input_file = fullPath;
        
        guidata(handles.fig, handles);
        updateCoefficientsPreview([], [], handles);
    end
end

function clearInputFile(~, ~, handles)
<<<<<<< HEAD
    % Clear the selected input file
    set(handles.input_file_edit, 'String', 'Select a .mat input file...');
    set(handles.input_file_edit, 'TooltipString', 'Selected starting point .mat file (hover to see full path)');
=======
    % Clear the input file selection
    handles = guidata(handles.fig);
    set(handles.input_file_edit, 'String', '');
    
    % Update the selected file text display
    set(handles.selected_file_text, 'String', 'No file selected', ...
        'ForegroundColor', [0.5, 0.5, 0.5]);  % Gray color for no selection
>>>>>>> 49f5fd5d
    
    % Clear the selected file path
    handles.selected_input_file = '';
    
    guidata(handles.fig, handles);
    updateCoefficientsPreview([], [], handles);
end

function browseOutputFolder(~, ~, handles)
    % Browse for output folder
    folder = uigetdir(pwd, 'Select Output Folder');
    if folder ~= 0
        handles = guidata(handles.fig);
        set(handles.output_folder_edit, 'String', folder);
        guidata(handles.fig, handles);
    end
end

function torqueScenarioCallback(~, ~, handles)
    % Handle torque scenario change
    handles = guidata(handles.fig);
    scenario = get(handles.torque_scenario_popup, 'Value');
    
    % Enable/disable relevant controls based on scenario
    if scenario == 1 % Random
        set(handles.coeff_range_edit, 'Enable', 'on');
        set(handles.constant_value_edit, 'Enable', 'off');
    elseif scenario == 2 % Constant
        set(handles.coeff_range_edit, 'Enable', 'off');
        set(handles.constant_value_edit, 'Enable', 'on');
    else % From file
        set(handles.coeff_range_edit, 'Enable', 'off');
        set(handles.constant_value_edit, 'Enable', 'off');
    end
    
    updateCoefficientsPreview([], [], handles);
end

function coefficientCellEditCallback(~, evt, handles)
    % Handle cell edit in coefficients table
    handles = guidata(handles.fig);
    
    % Validate the edited value
    row = evt.Indices(1);
    col = evt.Indices(2);
    new_value = evt.NewData;
    
    if col > 1 % Only validate coefficient columns
        if ischar(new_value)
            numeric_value = str2double(new_value);
            if isnan(numeric_value)
                % Revert to old value
                table_data = get(handles.coefficients_table, 'Data');
                table_data{row, col} = evt.PreviousData;
                set(handles.coefficients_table, 'Data', table_data);
                errordlg('Please enter a valid number', 'Invalid Input');
            end
        end
    end
end



function validateInputFile(file_path, handles)
    % Validate the selected input file
    try
        % Try to load the file to check if it's valid
        file_info = whos('-file', file_path);
        
        if isempty(file_info)
            warndlg('Selected file appears to be empty or invalid.', 'File Warning');
        else
            % Show basic file information
            [~, name, ~] = fileparts(file_path);
            var_count = length(file_info);
            
            fprintf('✓ Input file loaded: %s (%d variables)\n', name, var_count);
        end
        
    catch ME
        errordlg(sprintf('Error validating input file: %s', ME.message), 'File Error');
        clearInputFile([], [], handles);
    end
end

function saveScenario(~, ~, handles)
    % Save current torque coefficient scenario
    try
        % Get current table data
        data = get(handles.coefficients_table, 'Data');
        col_names = get(handles.coefficients_table, 'ColumnName');
        
        if isempty(data)
            errordlg('No coefficient data to save. Please generate coefficients first.', 'Save Error');
            return;
        end
        
        % Create scenario structure
        scenario = struct();
        scenario.name = inputdlg('Enter scenario name:', 'Save Scenario', 1, {datestr(now, 'yyyy-mm-dd_HH-MM-SS')});
        if isempty(scenario.name) || isempty(scenario.name{1})
            return; % User cancelled
        end
        scenario.name = scenario.name{1};
        
        scenario.description = inputdlg('Enter scenario description (optional):', 'Save Scenario', 1, {''});
        if isempty(scenario.description)
            scenario.description = {''};
        end
        scenario.description = scenario.description{1};
        
        scenario.coefficients_data = data;
        scenario.column_names = col_names;
        scenario.timestamp = datestr(now);
        scenario.torque_scenario = get(handles.torque_scenario_popup, 'Value');
        scenario.coeff_range = str2double(get(handles.coeff_range_edit, 'String'));
        scenario.constant_value = str2double(get(handles.constant_value_edit, 'String'));
        
        % Save to file
        [filename, pathname] = uiputfile('*.mat', 'Save Scenario', ...
            sprintf('scenario_%s.mat', regexprep(scenario.name, '[^a-zA-Z0-9_]', '_')));
        
        if filename ~= 0
            save(fullfile(pathname, filename), 'scenario');
            msgbox(sprintf('Scenario "%s" saved successfully!', scenario.name), 'Save Success');
        end
        
    catch ME
        errordlg(sprintf('Error saving scenario: %s', ME.message), 'Save Error');
    end
end

function loadScenario(~, ~, handles)
    % Load saved torque coefficient scenario
    try
        [filename, pathname] = uigetfile('*.mat', 'Load Scenario');
        if filename == 0
            return; % User cancelled
        end
        
        loaded = load(fullfile(pathname, filename));
        if ~isfield(loaded, 'scenario')
            errordlg('Invalid scenario file. File must contain a "scenario" structure.', 'Load Error');
            return;
        end
        
        scenario = loaded.scenario;
        
        % Validate scenario structure
        if ~isfield(scenario, 'coefficients_data') || ~isfield(scenario, 'column_names')
            errordlg('Invalid scenario file. Missing required fields.', 'Load Error');
            return;
        end
        
        % Apply scenario to GUI
        set(handles.coefficients_table, 'Data', scenario.coefficients_data);
        set(handles.coefficients_table, 'ColumnName', scenario.column_names);
        
        % Apply scenario settings if available
        if isfield(scenario, 'torque_scenario')
            set(handles.torque_scenario_popup, 'Value', scenario.torque_scenario);
            torqueScenarioCallback(handles.torque_scenario_popup, [], handles);
        end
        if isfield(scenario, 'coeff_range')
            set(handles.coeff_range_edit, 'String', num2str(scenario.coeff_range));
        end
        if isfield(scenario, 'constant_value')
            set(handles.constant_value_edit, 'String', num2str(scenario.constant_value));
        end
        
        % Store as full data for search functionality
        handles.coefficients_data_full = scenario.coefficients_data;
        guidata(handles.fig, handles);
        
        % Show success message
        name_str = '';
        if isfield(scenario, 'name')
            name_str = sprintf(' "%s"', scenario.name);
        end
        msgbox(sprintf('Scenario%s loaded successfully!', name_str), 'Load Success');
        
    catch ME
        errordlg(sprintf('Error loading scenario: %s', ME.message), 'Load Error');
    end
end<|MERGE_RESOLUTION|>--- conflicted
+++ resolved
@@ -2164,77 +2164,34 @@
     if filename ~= 0
         handles = guidata(handles.fig);
         fullPath = fullfile(pathname, filename);
-        set(handles.input_file_edit, 'String', fullPath);
-        
-<<<<<<< HEAD
+        
         % Update GUI displays - show filename in edit box, store full path
         set(handles.input_file_edit, 'String', filename);
-        set(handles.input_file_edit, 'TooltipString', sprintf('Full path: %s', full_path));
-=======
-        % Update the selected file text display
-        set(handles.selected_file_text, 'String', filename, ...
-            'ForegroundColor', [0, 0.5, 0]);  % Green color for selected file
->>>>>>> 49f5fd5d
+        set(handles.input_file_edit, 'TooltipString', sprintf('Full path: %s', fullPath));
         
         % Store the selected file path
         handles.selected_input_file = fullPath;
-        
         guidata(handles.fig, handles);
-        updateCoefficientsPreview([], [], handles);
+        
+        % Validate the file
+        validateInputFile(fullPath, handles);
     end
 end
 
 function clearInputFile(~, ~, handles)
-<<<<<<< HEAD
     % Clear the selected input file
+    handles = guidata(handles.fig);
     set(handles.input_file_edit, 'String', 'Select a .mat input file...');
     set(handles.input_file_edit, 'TooltipString', 'Selected starting point .mat file (hover to see full path)');
-=======
-    % Clear the input file selection
-    handles = guidata(handles.fig);
-    set(handles.input_file_edit, 'String', '');
-    
-    % Update the selected file text display
-    set(handles.selected_file_text, 'String', 'No file selected', ...
-        'ForegroundColor', [0.5, 0.5, 0.5]);  % Gray color for no selection
->>>>>>> 49f5fd5d
     
     % Clear the selected file path
     handles.selected_input_file = '';
-    
     guidata(handles.fig, handles);
-    updateCoefficientsPreview([], [], handles);
-end
-
-function browseOutputFolder(~, ~, handles)
-    % Browse for output folder
-    folder = uigetdir(pwd, 'Select Output Folder');
-    if folder ~= 0
-        handles = guidata(handles.fig);
-        set(handles.output_folder_edit, 'String', folder);
-        guidata(handles.fig, handles);
-    end
-end
-
-function torqueScenarioCallback(~, ~, handles)
-    % Handle torque scenario change
-    handles = guidata(handles.fig);
-    scenario = get(handles.torque_scenario_popup, 'Value');
-    
-    % Enable/disable relevant controls based on scenario
-    if scenario == 1 % Random
-        set(handles.coeff_range_edit, 'Enable', 'on');
-        set(handles.constant_value_edit, 'Enable', 'off');
-    elseif scenario == 2 % Constant
-        set(handles.coeff_range_edit, 'Enable', 'off');
-        set(handles.constant_value_edit, 'Enable', 'on');
-    else % From file
-        set(handles.coeff_range_edit, 'Enable', 'off');
-        set(handles.constant_value_edit, 'Enable', 'off');
-    end
-    
-    updateCoefficientsPreview([], [], handles);
-end
+end
+
+
+
+
 
 function coefficientCellEditCallback(~, evt, handles)
     % Handle cell edit in coefficients table
