--- conflicted
+++ resolved
@@ -148,13 +148,10 @@
         coordinates = raw_coordinates * self._unit_scale(metadata.units, target_units)
         residuals = points[3, :, :].T.reshape(-1)
 
-<<<<<<< HEAD
         if residual_nan_threshold is not None:
             too_noisy = residuals > residual_nan_threshold
             coordinates[too_noisy, :] = np.nan
 
-=======
->>>>>>> 11d2495e
         current_marker_count = len(sorted_labels)
         frame_indices = np.repeat(np.arange(metadata.frame_count), current_marker_count)
         marker_names = np.tile(sorted_labels, metadata.frame_count)
@@ -177,14 +174,7 @@
                 )
 
         dataframe = pd.DataFrame(data)
-<<<<<<< HEAD
-=======
-
-        if residual_nan_threshold is not None:
-            too_noisy = dataframe["residual"] > residual_nan_threshold
-            dataframe.loc[too_noisy, ["x", "y", "z"]] = np.nan
-
->>>>>>> 11d2495e
+
         dataframe = dataframe.reset_index(drop=True)
 
         logger.info(
