#!/usr/bin/env python
"""
C3D Motion Analysis GUI

Features:
- Load C3D files (via ezc3d)
- Inspect metadata, markers, analog channels
- 2D plots of marker/analog time-series
- 3D marker trajectory viewer
- Basic kinematic analysis: speed, path length, extrema

Dependencies:
    See python/requirements.txt for required packages.
"""

import sys
import os
from dataclasses import dataclass, field
from typing import Any, Dict, List, Optional

import numpy as np
import numpy.typing as npt
import ezc3d

from PyQt6 import QtGui, QtWidgets
from PyQt6.QtCore import Qt

from matplotlib.backends.backend_qtagg import FigureCanvasQTAgg as FigureCanvas
from matplotlib.figure import Figure
from matplotlib.axes import Axes


# ---------------------------------------------------------------------------
# Data model for C3D content
# ---------------------------------------------------------------------------


@dataclass
class MarkerData:
    name: str
    position: npt.NDArray[np.float64]  # shape (N, 3)
    residuals: Optional[npt.NDArray[np.float64]] = None


@dataclass
class AnalogData:
    name: str
    values: npt.NDArray[np.float64]  # shape (N,)
    unit: str = ""


@dataclass
class C3DDataModel:
    filepath: str
    markers: Dict[str, MarkerData] = field(default_factory=dict)
    analog: Dict[str, AnalogData] = field(default_factory=dict)
    point_rate: float = 0.0
    analog_rate: float = 0.0
    point_time: Optional[npt.NDArray[np.float64]] = None
    analog_time: Optional[npt.NDArray[np.float64]] = None
    metadata: Dict[str, str] = field(default_factory=dict)

    def marker_names(self) -> List[str]:
        """Return list of marker names."""
        return list(self.markers.keys())

    def analog_names(self) -> List[str]:
        """Return list of analog channel names."""
        return list(self.analog.keys())


# ---------------------------------------------------------------------------
# Matplotlib canvas embedded in Qt
# ---------------------------------------------------------------------------


class MplCanvas(FigureCanvas):
    """Matplotlib canvas widget for embedding plots in Qt."""

    def __init__(
        self,
        parent: QtWidgets.QWidget | None = None,
        width: float = 5.0,
        height: float = 4.0,
        dpi: int = 100,
    ) -> None:
        """Initialize the matplotlib canvas with specified dimensions."""
        self.fig = Figure(figsize=(width, height), dpi=dpi)
        super().__init__(self.fig)  # type: ignore
        self.setParent(parent)

    def clear_axes(self) -> None:
        """Clear all axes from the figure."""
        self.fig.clear()
        self.draw()  # type: ignore

    def add_subplot(self, *args: Any, **kwargs: Any) -> Axes:
        """Add a subplot to the figure and return the axes."""
        ax = self.fig.add_subplot(*args, **kwargs)
        return ax


# ---------------------------------------------------------------------------
# Utility: simple kinematic analysis for markers
# ---------------------------------------------------------------------------


def compute_marker_statistics(
    time: npt.NDArray[np.float64], pos: npt.NDArray[np.float64]
) -> Dict[str, float]:
    """
    Compute basic kinematic quantities for a single marker trajectory:
    - total path length
    - max speed
    - mean speed
    """
    if pos.shape[0] < 2 or time is None or len(time) != pos.shape[0]:
        return {
            "path_length": np.nan,
            "max_speed": np.nan,
            "mean_speed": np.nan,
        }

    dt = np.diff(time)
    dt[dt <= 0] = np.nan  # avoid division by zero

    disp = np.diff(pos, axis=0)  # (N-1, 3)
    segment_length = np.linalg.norm(disp, axis=1)
    speed = segment_length / dt

    path_length = np.nansum(segment_length)
    max_speed = np.nanmax(speed)
    mean_speed = np.nanmean(speed)

    return {
        "path_length": float(path_length),
        "max_speed": float(max_speed),
        "mean_speed": float(mean_speed),
    }


# ---------------------------------------------------------------------------
# Main Window
# ---------------------------------------------------------------------------


class C3DViewerMainWindow(QtWidgets.QMainWindow):
    """Main window for the C3D motion analysis viewer application."""

    def __init__(self) -> None:
        """Initialize the main window and create UI components."""
        super().__init__()

        self.setWindowTitle("C3D Motion Analysis Viewer")
        self.resize(1400, 900)

        self.model: Optional[C3DDataModel] = None

        self._create_actions()
        self._create_menus()
        self._create_central_widget()
        self._update_ui_state(False)

        self.statusBar().showMessage("Ready")

    # ----------------------------- UI setup --------------------------------

    def _create_actions(self) -> None:
        """Create menu actions for the application."""
        self.action_open = QtGui.QAction("Open &C3D…", self)
        self.action_open.setShortcut("Ctrl+O")
        self.action_open.setStatusTip("Open a C3D file for analysis")
        self.action_open.triggered.connect(self.open_c3d_file)

        self.action_exit = QtGui.QAction("E&xit", self)
        self.action_exit.setShortcut("Ctrl+Q")
        self.action_exit.triggered.connect(self.close)

        self.action_about = QtGui.QAction("&About", self)
        self.action_about.triggered.connect(self.show_about_dialog)

    def _create_menus(self) -> None:
        """Create menu bar and menus."""
        menubar = self.menuBar()
        if menubar is None:
            return

        file_menu = menubar.addMenu("&File")
        if file_menu is not None:
            file_menu.addAction(self.action_open)
            file_menu.addSeparator()
            file_menu.addAction(self.action_exit)

        help_menu = menubar.addMenu("&Help")
        if help_menu is not None:
            help_menu.addAction(self.action_about)

    def _create_central_widget(self) -> None:
        """Create the central tab widget with all tabs."""
        self.tabs = QtWidgets.QTabWidget()

        self.overview_tab = self._create_overview_tab()
        self.marker_plot_tab = self._create_marker_plot_tab()
        self.analog_plot_tab = self._create_analog_plot_tab()
        self.viewer3d_tab = self._create_3d_viewer_tab()
        self.analysis_tab = self._create_analysis_tab()

        self.tabs.addTab(self.overview_tab, "Overview")
        self.tabs.addTab(self.marker_plot_tab, "Markers (2D)")
        self.tabs.addTab(self.analog_plot_tab, "Analog")
        self.tabs.addTab(self.viewer3d_tab, "3D Viewer")
        self.tabs.addTab(self.analysis_tab, "Analysis")

        self.setCentralWidget(self.tabs)

    # ------------------------- Overview tab --------------------------------

    def _create_overview_tab(self) -> QtWidgets.QWidget:
        """Create the overview tab showing file metadata."""
        widget = QtWidgets.QWidget()
        layout = QtWidgets.QVBoxLayout(widget)

        # File info
        self.label_file = QtWidgets.QLabel("No file loaded")
        self.label_file.setWordWrap(True)
        self.label_file.setStyleSheet("font-weight: bold;")
        layout.addWidget(self.label_file)

        # Basic info table
        self.table_metadata = QtWidgets.QTableWidget()
        self.table_metadata.setColumnCount(2)
        self.table_metadata.setHorizontalHeaderLabels(["Field", "Value"])
        header = self.table_metadata.horizontalHeader()
        if header is not None:
            header.setSectionResizeMode(
                0, QtWidgets.QHeaderView.ResizeMode.ResizeToContents
            )
            header.setSectionResizeMode(1, QtWidgets.QHeaderView.ResizeMode.Stretch)
        layout.addWidget(self.table_metadata)

        return widget

    # ---------------------- Marker 2D plot tab -----------------------------

    def _create_marker_plot_tab(self) -> QtWidgets.QWidget:
        """Create the marker 2D plotting tab."""
        widget = QtWidgets.QWidget()
        layout = QtWidgets.QHBoxLayout(widget)

        # Left: marker list + options
        left_panel = QtWidgets.QVBoxLayout()
        self.list_markers = QtWidgets.QListWidget()
        self.list_markers.setSelectionMode(
            QtWidgets.QAbstractItemView.SelectionMode.SingleSelection
        )
        self.list_markers.itemSelectionChanged.connect(self.update_marker_plot)
        left_panel.addWidget(QtWidgets.QLabel("Markers:"))
        left_panel.addWidget(self.list_markers)

        self.combo_component = QtWidgets.QComboBox()
        self.combo_component.addItems(["All (X/Y/Z)", "X", "Y", "Z", "Speed magnitude"])
        self.combo_component.currentIndexChanged.connect(self.update_marker_plot)
        left_panel.addWidget(QtWidgets.QLabel("Component:"))
        left_panel.addWidget(self.combo_component)

        layout.addLayout(left_panel, 1)

        # Right: plotting area
        right_panel = QtWidgets.QVBoxLayout()
        self.canvas_marker = MplCanvas(self, width=5, height=4, dpi=100)
        right_panel.addWidget(self.canvas_marker)

        layout.addLayout(right_panel, 3)
        return widget

    # ---------------------- Analog plot tab --------------------------------

    def _create_analog_plot_tab(self) -> QtWidgets.QWidget:
        """Create the analog channel plotting tab."""
        widget = QtWidgets.QWidget()
        layout = QtWidgets.QHBoxLayout(widget)

        left_panel = QtWidgets.QVBoxLayout()
        self.list_analog = QtWidgets.QListWidget()
        self.list_analog.setSelectionMode(
            QtWidgets.QAbstractItemView.SelectionMode.SingleSelection
        )
        self.list_analog.itemSelectionChanged.connect(self.update_analog_plot)
        left_panel.addWidget(QtWidgets.QLabel("Analog channels:"))
        left_panel.addWidget(self.list_analog)

        layout.addLayout(left_panel, 1)

        right_panel = QtWidgets.QVBoxLayout()
        self.canvas_analog = MplCanvas(self, width=5, height=4, dpi=100)
        right_panel.addWidget(self.canvas_analog)

        layout.addLayout(right_panel, 3)
        return widget

    # ---------------------- 3D viewer tab ----------------------------------

    def _create_3d_viewer_tab(self) -> QtWidgets.QWidget:
        """Create the 3D marker trajectory viewer tab."""
        widget = QtWidgets.QWidget()
        layout = QtWidgets.QHBoxLayout(widget)

        left_panel = QtWidgets.QVBoxLayout()
        self.list_markers_3d = QtWidgets.QListWidget()
        self.list_markers_3d.setSelectionMode(
            QtWidgets.QAbstractItemView.SelectionMode.MultiSelection
        )
        self.list_markers_3d.itemSelectionChanged.connect(self.update_3d_view)
        left_panel.addWidget(QtWidgets.QLabel("Markers to display in 3D:"))
        left_panel.addWidget(self.list_markers_3d)

        # Frame slider
        self.slider_frame = QtWidgets.QSlider(Qt.Orientation.Horizontal)
        self.slider_frame.setMinimum(0)
        self.slider_frame.setMaximum(0)
        self.slider_frame.setValue(0)
        self.slider_frame.valueChanged.connect(self.update_3d_view)
        left_panel.addWidget(QtWidgets.QLabel("Frame index:"))
        left_panel.addWidget(self.slider_frame)

        self.label_frame_info = QtWidgets.QLabel("Frame: - / Time: -")
        left_panel.addWidget(self.label_frame_info)

        layout.addLayout(left_panel, 1)

        right_panel = QtWidgets.QVBoxLayout()
        self.canvas_3d = MplCanvas(self, width=5, height=4, dpi=100)
        right_panel.addWidget(self.canvas_3d)

        layout.addLayout(right_panel, 3)
        return widget

    # ---------------------- Analysis tab -----------------------------------

    def _create_analysis_tab(self) -> QtWidgets.QWidget:
        """Create the kinematic analysis tab."""
        widget = QtWidgets.QWidget()
        layout = QtWidgets.QVBoxLayout(widget)

        top_layout = QtWidgets.QHBoxLayout()
        self.combo_marker_analysis = QtWidgets.QComboBox()
        self.combo_marker_analysis.currentIndexChanged.connect(
            self.update_analysis_panel
        )
        top_layout.addWidget(QtWidgets.QLabel("Marker:"))
        top_layout.addWidget(self.combo_marker_analysis)

        self.button_recompute_stats = QtWidgets.QPushButton("Recompute stats")
        self.button_recompute_stats.setToolTip(
            "Recalculate statistics for the selected marker"
        )
        self.button_recompute_stats.clicked.connect(self.update_analysis_panel)
        top_layout.addWidget(self.button_recompute_stats)

        layout.addLayout(top_layout)

        # Stats area
        self.text_analysis = QtWidgets.QTextEdit()
        self.text_analysis.setReadOnly(True)
        layout.addWidget(self.text_analysis)

        # Optional: simple speed plot in analysis tab
        self.canvas_analysis = MplCanvas(self, width=5, height=3, dpi=100)
        layout.addWidget(self.canvas_analysis)

        return widget

    # ---------------------- UI state management ----------------------------

    def _update_ui_state(self, enabled: bool) -> None:
        """Update the enabled state of UI widgets after loading a model."""
        widgets = [
            self.tabs,
        ]
        for w in widgets:
            w.setEnabled(enabled)

    # --------------------------- File I/O ----------------------------------

    def open_c3d_file(self) -> None:
        """Open a file dialog to load a C3D file."""
        path, _ = QtWidgets.QFileDialog.getOpenFileName(
            self,
            "Open C3D file",
            "",
            "C3D files (*.c3d);;All files (*.*)",
        )
        if not path:
            return

        self.statusBar().showMessage(f"Loading {os.path.basename(path)}...")
        QtWidgets.QApplication.setOverrideCursor(Qt.CursorShape.WaitCursor)

        try:
            QtWidgets.QApplication.setOverrideCursor(Qt.CursorShape.WaitCursor)
            model = self._load_c3d(path)
            self.model = model
            self._populate_ui_with_model()
            self._update_ui_state(True)
<<<<<<< HEAD
            self.statusBar().showMessage(f"Loaded {os.path.basename(path)} successfully.")
=======
>>>>>>> fbf175b7
        except Exception as e:
            self.statusBar().showMessage("Error loading file.")
            QtWidgets.QMessageBox.critical(
                self,
                "Error loading C3D",
                f"Failed to load file:\n{path}\n\nError:\n{e}",
            )
        finally:
            QtWidgets.QApplication.restoreOverrideCursor()

    def _load_c3d(self, filepath: str) -> C3DDataModel:
        """Load and parse a C3D file into a C3DDataModel."""
        c3d_obj = ezc3d.c3d(filepath)

        # Point (marker) data
        points = c3d_obj["data"]["points"]  # shape (4, Npoints, Nframes)
        n_dim, n_points, n_frames = points.shape
        if n_dim != 4:
            raise ValueError(
                f"Expected 4 dimensions for marker data (x, y, z, residual), got {n_dim}"
            )

        labels_points = c3d_obj["parameters"]["POINT"]["LABELS"]["value"]
        try:
            units_points = c3d_obj["parameters"]["POINT"]["UNITS"]["value"][0]
        except (KeyError, IndexError, TypeError):
            units_points = "unknown"

        frame_rate = float(c3d_obj["parameters"]["POINT"]["RATE"]["value"][0])

        # Build marker dictionary
        markers: Dict[str, MarkerData] = {}
        for i, name in enumerate(labels_points):
            xyz = points[0:3, i, :].T  # (Nframes, 3)
            residuals = points[3, i, :].T  # (Nframes,)
            markers[name] = MarkerData(name=name, position=xyz, residuals=residuals)

        # Analog data
        analog = {}
        if "ANALOG" in c3d_obj["parameters"]:
            labels_analog = c3d_obj["parameters"]["ANALOG"]["LABELS"]["value"]
            analog_data = c3d_obj["data"][
                "analogs"
            ]  # shape (Nsubframes, Nchannels, Nframes)
            # ezc3d stores analog as (Nsubframes, Nchannels, Nframes); flatten in time
            n_sub, n_ch, n_f = analog_data.shape
            analog_rate = float(c3d_obj["parameters"]["ANALOG"]["RATE"]["value"][0])

            analog_flat = analog_data.transpose(2, 0, 1).reshape(
                n_sub * n_f, n_ch
            )  # (n_sub * n_f, n_ch)

            # Units per channel, if available
            try:
                analog_units = c3d_obj["parameters"]["ANALOG"]["UNITS"]["value"]
            except (KeyError, TypeError):
                analog_units = [""] * len(labels_analog)

            for j, name in enumerate(labels_analog):
                unit = analog_units[j] if j < len(analog_units) else ""
                analog[name] = AnalogData(
                    name=name, values=analog_flat[:, j], unit=unit
                )
        else:
            analog_rate = 0.0

        # Time vectors
        time_point = np.arange(n_frames) / frame_rate if frame_rate > 0 else None
        n_analog_samples = next(iter(analog.values())).values.shape[0] if analog else 0
        time_analog = (
            np.arange(n_analog_samples) / analog_rate
            if analog_rate > 0 and n_analog_samples > 0
            else None
        )

        # Metadata extraction
        metadata = {
            "File": os.path.basename(filepath),
            "Path": filepath,
            "Point rate (Hz)": f"{frame_rate:.3f}",
            "Analog rate (Hz)": f"{analog_rate:.3f}",
            "Frames": str(n_frames),
            "Points": str(n_points),
            "Units (POINT)": units_points,
        }

        if "TRIAL" in c3d_obj["parameters"]:
            for key, param in c3d_obj["parameters"]["TRIAL"].items():
                if "value" in param:
                    value = param["value"]
                    if isinstance(value, (list, tuple, np.ndarray)):
                        v = ", ".join(str(x) for x in value)
                    else:
                        v = str(value)
                    metadata[f"TRIAL::{key}"] = v

        model = C3DDataModel(
            filepath=filepath,
            markers=markers,
            analog=analog,
            point_rate=frame_rate,
            analog_rate=analog_rate,
            point_time=time_point,
            analog_time=time_analog,
            metadata=metadata,
        )

        return model

    # --------------------- Populate UI from model --------------------------

    def _populate_ui_with_model(self) -> None:
        """Populate UI components with data from the loaded model."""
        if self.model is None:
            return

        # Overview tab
        self.label_file.setText(f"Loaded file: {self.model.filepath}")
        self._populate_metadata_table()

        # Marker list (2D tab)
        self.list_markers.clear()
        for name in self.model.marker_names():
            self.list_markers.addItem(name)

        # Marker list (3D tab)
        self.list_markers_3d.clear()
        for name in self.model.marker_names():
            self.list_markers_3d.addItem(name)

        # Analog list
        self.list_analog.clear()
        for name in self.model.analog_names():
            self.list_analog.addItem(name)

        # Frame slider for 3D
        if self.model.point_time is not None:
            n_frames = len(self.model.point_time)
            self.slider_frame.setMinimum(0)
            self.slider_frame.setMaximum(n_frames - 1)
            self.slider_frame.setValue(0)
        else:
            self.slider_frame.setMinimum(0)
            self.slider_frame.setMaximum(0)
            self.slider_frame.setValue(0)

        # Analysis tab marker selection
        self.combo_marker_analysis.clear()
        self.combo_marker_analysis.addItems(self.model.marker_names())
        if self.model.marker_names():
            self.combo_marker_analysis.setCurrentIndex(0)

        # Clear plots
        self.canvas_marker.clear_axes()
        self.canvas_analog.clear_axes()
        self.canvas_3d.clear_axes()
        self.canvas_analysis.clear_axes()
        self.text_analysis.clear()

        # Trigger initial plots/analysis
        if self.model.marker_names():
            self.list_markers.setCurrentRow(0)
            self.list_markers_3d.setCurrentRow(0)
        if self.model.analog_names():
            self.list_analog.setCurrentRow(0)
        self.update_analysis_panel()

    def _populate_metadata_table(self) -> None:
        """Populate the metadata table with model metadata."""
        if self.model is None:
            return
        self.table_metadata.setRowCount(0)
        for key, value in self.model.metadata.items():
            row = self.table_metadata.rowCount()
            self.table_metadata.insertRow(row)
            item_key = QtWidgets.QTableWidgetItem(key)
            item_value = QtWidgets.QTableWidgetItem(str(value))
            self.table_metadata.setItem(row, 0, item_key)
            self.table_metadata.setItem(row, 1, item_value)

    # ------------------------ Marker plotting ------------------------------

    def update_marker_plot(self) -> None:
        """Update the marker plot based on selected marker and component."""
        if self.model is None:
            return
        selected_items = self.list_markers.selectedItems()
        if not selected_items:
            self.canvas_marker.clear_axes()
            return

        name = selected_items[0].text()
        marker = self.model.markers.get(name)
        if marker is None or self.model.point_time is None:
            self.canvas_marker.clear_axes()
            return

        t = self.model.point_time
        pos = marker.position  # (N,3)

        self.canvas_marker.fig.clear()
        ax = self.canvas_marker.add_subplot(111)

        idx = self.combo_component.currentIndex()
        if idx == 0:
            # All components
            ax.plot(t, pos[:, 0], label="X")
            ax.plot(t, pos[:, 1], label="Y")
            ax.plot(t, pos[:, 2], label="Z")
            ax.set_ylabel("Position")
            ax.legend()
        elif idx in [1, 2, 3]:
            comp_idx = idx - 1
            comp_label = ["X", "Y", "Z"][comp_idx]
            ax.plot(t, pos[:, comp_idx], label=comp_label)
            ax.set_ylabel(f"{comp_label} position")
            ax.legend()
        else:
            # Speed magnitude
            disp = np.diff(pos, axis=0)
            dt = np.diff(t)
            dt[dt <= 0] = np.nan
            speed = np.linalg.norm(disp, axis=1) / dt
            # Align length with t (N-1)
            ax.plot(t[1:], speed, label="Speed magnitude")
            ax.set_ylabel("Speed (units/s)")
            ax.legend()

        ax.set_title(f"Marker: {name}")
        ax.set_xlabel("Time (s)")
        ax.grid(True)
        self.canvas_marker.fig.tight_layout()
        self.canvas_marker.draw()  # type: ignore

    # ------------------------ Analog plotting ------------------------------

    def update_analog_plot(self) -> None:
        """Update the analog plot based on selected channel."""
        if self.model is None:
            return
        selected_items = self.list_analog.selectedItems()
        if not selected_items:
            self.canvas_analog.clear_axes()
            return

        name = selected_items[0].text()
        channel = self.model.analog.get(name)
        if channel is None or self.model.analog_time is None:
            self.canvas_analog.clear_axes()
            return

        t = self.model.analog_time
        values = channel.values

        self.canvas_analog.fig.clear()
        ax = self.canvas_analog.add_subplot(111)
        ax.plot(t, values, label=name)
        unit = f" ({channel.unit})" if channel.unit else ""
        ax.set_ylabel(f"Value{unit}")
        ax.set_xlabel("Time (s)")
        ax.set_title(f"Analog channel: {name}")
        ax.grid(True)
        ax.legend()

        self.canvas_analog.fig.tight_layout()
        self.canvas_analog.draw()  # type: ignore

    # ------------------------ 3D view --------------------------------------

    def update_3d_view(self) -> None:
        """Update the 3D view based on selected markers and frame."""
        if self.model is None:
            return

        # Get selected markers
        selected_items = self.list_markers_3d.selectedItems()
        marker_names = [item.text() for item in selected_items]
        if not marker_names:
            self.canvas_3d.clear_axes()
            self.label_frame_info.setText("Frame: - / Time: -")
            return

        frame_index = self.slider_frame.value()
        if self.model.point_time is None:
            time_str = "-"
        else:
            if 0 <= frame_index < len(self.model.point_time):
                time_str = f"{self.model.point_time[frame_index]:.4f} s"
            else:
                time_str = "-"

        self.label_frame_info.setText(f"Frame: {frame_index} / Time: {time_str}")

        self.canvas_3d.fig.clear()
        ax: Any = self.canvas_3d.add_subplot(111, projection="3d")

        # Plot full trajectories (faint) and current point (bold)
        for name in marker_names:
            marker = self.model.markers.get(name)
            if marker is None:
                continue
            pos = marker.position  # (N,3)
            if pos.shape[0] == 0:
                continue

            ax.plot(pos[:, 0], pos[:, 1], pos[:, 2], alpha=0.3, label=name)
            if 0 <= frame_index < pos.shape[0]:
                x, y, z = pos[frame_index]
                ax.scatter([x], [y], [z], s=40)

        ax.set_xlabel("X")
        ax.set_ylabel("Y")
        ax.set_zlabel("Z")
        ax.set_title("3D Marker Trajectories")

        # Try to set equal aspect ratio
        all_pts = []
        for name in marker_names:
            m = self.model.markers.get(name)
            if m is not None and m.position.size > 0:
                all_pts.append(m.position)
        if all_pts:
            pts = np.vstack(all_pts)
            x_min, y_min, z_min = pts.min(axis=0)
            x_max, y_max, z_max = pts.max(axis=0)
            max_range = max(x_max - x_min, y_max - y_min, z_max - z_min)
            if max_range > 0:
                mid_x = 0.5 * (x_max + x_min)
                mid_y = 0.5 * (y_max + y_min)
                mid_z = 0.5 * (z_max + z_min)
                half = max_range / 2.0
                ax.set_xlim(mid_x - half, mid_x + half)
                ax.set_ylim(mid_y - half, mid_y + half)
                ax.set_zlim(mid_z - half, mid_z + half)

        ax.legend()
        self.canvas_3d.fig.tight_layout()
        self.canvas_3d.draw()  # type: ignore

    # ------------------------ Analysis tab ---------------------------------

    def update_analysis_panel(self) -> None:
        """Update the analysis panel with statistics for the selected marker."""
        if self.model is None:
            self.text_analysis.clear()
            self.canvas_analysis.clear_axes()
            return

        marker_name = self.combo_marker_analysis.currentText()
        marker = self.model.markers.get(marker_name)
        if marker is None or self.model.point_time is None:
            self.text_analysis.setPlainText("No marker / time data available.")
            self.canvas_analysis.clear_axes()
            return

        t = self.model.point_time
        pos = marker.position

        stats = compute_marker_statistics(t, pos)

        # Text summary
        text_lines = [
            f"Marker: {marker_name}",
            f"Number of frames: {pos.shape[0]}",
            "",
            "Basic kinematic summary:",
            f"  Total path length: {stats['path_length']:.4f} (position units)",
            f"  Max speed:         {stats['max_speed']:.4f} (position units/s)",
            f"  Mean speed:        {stats['mean_speed']:.4f} (position units/s)",
        ]

        # Find approximate peak speed frame, if sensible
        if pos.shape[0] > 2:
            disp = np.diff(pos, axis=0)
            dt = np.diff(t)
            dt[dt <= 0] = np.nan
            speed = np.linalg.norm(disp, axis=1) / dt
            if np.all(np.isnan(speed)):
                text_lines.append("")
                text_lines.append("  Peak speed: N/A (all speeds are NaN)")
            else:
                peak_idx = int(np.nanargmax(speed))
                peak_time = t[peak_idx + 1]
                text_lines.append("")
                text_lines.append(
                    f"  Peak speed at time: {peak_time:.4f} s (frame {peak_idx + 1})"
                )

        self.text_analysis.setPlainText("\n".join(text_lines))

        # Speed plot
        self.canvas_analysis.fig.clear()
        ax = self.canvas_analysis.add_subplot(111)
        if pos.shape[0] > 2:
            disp = np.diff(pos, axis=0)
            dt = np.diff(t)
            dt[dt <= 0] = np.nan
            speed = np.linalg.norm(disp, axis=1) / dt
            ax.plot(t[1:], speed, label="Speed magnitude")
            ax.set_xlabel("Time (s)")
            ax.set_ylabel("Speed (units/s)")
            ax.set_title(f"Speed profile: {marker_name}")
            ax.grid(True)
            ax.legend()
            self.canvas_analysis.fig.tight_layout()

        self.canvas_analysis.draw()  # type: ignore

    # ------------------------- About dialog --------------------------------

    def show_about_dialog(self) -> None:
        """Display the about dialog with application information."""
        QtWidgets.QMessageBox.information(
            self,
            "About",
            "C3D Motion Analysis Viewer\n\n"
            "Reads C3D files using ezc3d and offers plotting, 3D visualization, "
            "and basic marker kinematic analysis.\n\n"
            "Extend this to domain-specific metrics (golf swing, gait, etc.).",
        )


# ---------------------------------------------------------------------------
# Main entry point
# ---------------------------------------------------------------------------


def main() -> None:
    """Main entry point for the C3D viewer application."""
    app = QtWidgets.QApplication(sys.argv)
    app.setApplicationName("C3D Motion Analysis Viewer")

    window = C3DViewerMainWindow()
    window.show()

    sys.exit(app.exec())


if __name__ == "__main__":
    main()<|MERGE_RESOLUTION|>--- conflicted
+++ resolved
@@ -161,7 +161,8 @@
         self._create_central_widget()
         self._update_ui_state(False)
 
-        self.statusBar().showMessage("Ready")
+        if (sb := self.statusBar()) is not None:
+            sb.showMessage("Ready")
 
     # ----------------------------- UI setup --------------------------------
 
@@ -393,21 +394,20 @@
         if not path:
             return
 
-        self.statusBar().showMessage(f"Loading {os.path.basename(path)}...")
+        if (sb := self.statusBar()) is not None:
+            sb.showMessage(f"Loading {os.path.basename(path)}...")
         QtWidgets.QApplication.setOverrideCursor(Qt.CursorShape.WaitCursor)
 
         try:
-            QtWidgets.QApplication.setOverrideCursor(Qt.CursorShape.WaitCursor)
             model = self._load_c3d(path)
             self.model = model
             self._populate_ui_with_model()
             self._update_ui_state(True)
-<<<<<<< HEAD
-            self.statusBar().showMessage(f"Loaded {os.path.basename(path)} successfully.")
-=======
->>>>>>> fbf175b7
+            if (sb := self.statusBar()) is not None:
+                sb.showMessage(f"Loaded {os.path.basename(path)} successfully.")
         except Exception as e:
-            self.statusBar().showMessage("Error loading file.")
+            if (sb := self.statusBar()) is not None:
+                sb.showMessage("Error loading file.")
             QtWidgets.QMessageBox.critical(
                 self,
                 "Error loading C3D",
