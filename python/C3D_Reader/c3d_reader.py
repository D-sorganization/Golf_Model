--- conflicted
+++ resolved
@@ -16,7 +16,7 @@
 import sys
 import os
 from dataclasses import dataclass, field
-from typing import Any, Dict, List, Optional, no_type_check
+from typing import Any, Dict, List, Optional
 
 import numpy as np
 import numpy.typing as npt
@@ -74,11 +74,9 @@
 # ---------------------------------------------------------------------------
 
 
-@no_type_check
 class MplCanvas(FigureCanvas):
     """Matplotlib canvas widget for embedding plots in Qt."""
 
-    @no_type_check
     def __init__(
         self,
         parent: QtWidgets.QWidget | None = None,
@@ -87,24 +85,14 @@
         dpi: int = 100,
     ) -> None:
         """Initialize the matplotlib canvas with specified dimensions."""
-<<<<<<< HEAD
-        self.fig: Figure = Figure(figsize=(width, height), dpi=dpi)
-        super().__init__(self.fig)
-=======
         self.fig = Figure(figsize=(width, height), dpi=dpi)
         super().__init__(self.fig)  # type: ignore
->>>>>>> 0a2b9dae
         self.setParent(parent)
 
-    @no_type_check
     def clear_axes(self) -> None:
         """Clear all axes from the figure."""
         self.fig.clear()
-<<<<<<< HEAD
-        self.draw()
-=======
         self.draw()  # type: ignore
->>>>>>> 0a2b9dae
 
     def add_subplot(self, *args: Any, **kwargs: Any) -> Axes:
         """Add a subplot to the figure and return the axes."""
@@ -630,11 +618,7 @@
         ax.set_xlabel("Time (s)")
         ax.grid(True)
         self.canvas_marker.fig.tight_layout()
-<<<<<<< HEAD
-        self.canvas_marker.draw()
-=======
         self.canvas_marker.draw()  # type: ignore
->>>>>>> 0a2b9dae
 
     # ------------------------ Analog plotting ------------------------------
 
@@ -667,11 +651,7 @@
         ax.legend()
 
         self.canvas_analog.fig.tight_layout()
-<<<<<<< HEAD
-        self.canvas_analog.draw()
-=======
         self.canvas_analog.draw()  # type: ignore
->>>>>>> 0a2b9dae
 
     # ------------------------ 3D view --------------------------------------
 
@@ -743,11 +723,7 @@
 
         ax.legend()
         self.canvas_3d.fig.tight_layout()
-<<<<<<< HEAD
-        self.canvas_3d.draw()
-=======
         self.canvas_3d.draw()  # type: ignore
->>>>>>> 0a2b9dae
 
     # ------------------------ Analysis tab ---------------------------------
 
@@ -816,11 +792,7 @@
             ax.legend()
             self.canvas_analysis.fig.tight_layout()
 
-<<<<<<< HEAD
-        self.canvas_analysis.draw()
-=======
         self.canvas_analysis.draw()  # type: ignore
->>>>>>> 0a2b9dae
 
     # ------------------------- About dialog --------------------------------
 
